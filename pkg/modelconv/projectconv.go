--- conflicted
+++ resolved
@@ -44,12 +44,8 @@
 		Provider:              resProviderPtr,
 		BuildDefinition:       dbProject.BuildDefinition,
 		Branches:              DBBranchesToResponses(dbProject.Branches),
-<<<<<<< HEAD
 		GitURL:                or.String(dbProject.Overrides.GitURL, dbProject.GitURL),
-=======
-		GitURL:                dbProject.GitURL,
 		RemoteProjectID:       dbProject.RemoteProjectID,
->>>>>>> 260e67fb
 		ParsedBuildDefinition: parsedBuildDef,
 	}
 }
