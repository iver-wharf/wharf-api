// Package database contains plain old Go types used by GORM as database models
// with GORM-specific Go tags.
package database

import (
	"time"

	"gopkg.in/guregu/null.v4"
)

// Structs naming conventions in this file:
//  - Go struct field names:  {type}Fields
//  - SQL column names:       {type}Columns
//
// Fields are added on-demand to these structs.

// Constraint convention in this file:
//
// When applying constraints using gorm tags, like:
//  `gorm:"constraint:OnUpdate:CASCADE,OnDelete:CASCADE"`
// we apply it to both referencing fields.
//
// Examples:
//  - Build.Params and BuildParam.Build
//  - Project.Branches and Branch.Project
//
// One seems to take precedence, but to make sure and to keep the code
// consistent we add it to both referencing fields.

// SafeSQLName represents a value that is safe to use as an SQL table or column
// name without the need of escaping.
//
// It is merely semantical and has no validation attached. Values of this type
// should never be constructed from user input.
type SafeSQLName string

// ProviderFields holds the Go struct field names for each field.
// Useful in GORM .Where() statements to only select certain fields or in GORM
// Preload statements to select the correct field to preload.
var ProviderFields = struct {
	ProviderID string
	Name       string
	URL        string
	TokenID    string
}{
	ProviderID: "ProviderID",
	Name:       "Name",
	URL:        "URL",
	TokenID:    "TokenID",
}

// ProviderColumns holds the DB column names for each field.
// Useful in GORM .Order() statements to order the results based on a specific
// column, which does not support the regular Go field names.
var ProviderColumns = struct {
	ProviderID string
	Name       string
	URL        string
	TokenID    string
}{
	ProviderID: "provider_id",
	Name:       "name",
	URL:        "url",
	TokenID:    "token_id",
}

// Provider holds metadata about a connection to a remote provider. Some of
// importance are the URL field of where to find the remote, and the token field
// used to authenticate.
type Provider struct {
	ProviderID uint   `gorm:"primaryKey"`
	Name       string `gorm:"size:20;not null"`
	URL        string `gorm:"size:500;not null"`
	TokenID    uint   `gorm:"nullable;default:NULL;index:provider_idx_token_id"`
	Token      *Token `gorm:"foreignKey:TokenID;constraint:OnUpdate:RESTRICT,OnDelete:RESTRICT"`
}

// TokenFields holds the Go struct field names for each field.
// Useful in GORM .Where() statements to only select certain fields or in GORM
// Preload statements to select the correct field to preload.
var TokenFields = struct {
	TokenID  string
	Token    string
	UserName string
}{
	TokenID:  "TokenID",
	Token:    "Token",
	UserName: "UserName",
}

// TokenColumns holds the DB column names for each field.
// Useful in GORM .Order() statements to order the results based on a specific
// column, which does not support the regular Go field names.
var TokenColumns = struct {
	TokenID  string
	Token    string
	UserName string
}{
	TokenID:  "token_id",
	Token:    "token",
	UserName: "user_name",
}

// Token holds credentials for a remote provider.
type Token struct {
	TokenID  uint   `gorm:"primaryKey"`
	Token    string `gorm:"size:500;not null"`
	UserName string `gorm:"size:500;not null;default:''"`
}

// ProjectFields holds the Go struct field names for each field.
// Useful in GORM .Where() statements to only select certain fields or in GORM
// Preload statements to select the correct field to preload.
var ProjectFields = struct {
	ProjectID       string
	Name            string
	GroupName       string
	Description     string
	AvatarURL       string
	TokenID         string
	Token           string
	ProviderID      string
	Provider        string
	BuildDefinition string
	Branches        string
	GitURL          string
}{
	ProjectID:       "ProjectID",
	Name:            "Name",
	GroupName:       "GroupName",
	Description:     "Description",
	AvatarURL:       "AvatarURL",
	TokenID:         "TokenID",
	Token:           "Token",
	ProviderID:      "ProviderID",
	Provider:        "Provider",
	BuildDefinition: "BuildDefinition",
	Branches:        "Branches",
	GitURL:          "GitURL",
}

// ProjectColumns holds the DB column names for each field.
// Useful in GORM .Order() statements to order the results based on a specific
// column, which does not support the regular Go field names.
var ProjectColumns = struct {
	ProjectID   SafeSQLName
	Name        SafeSQLName
	GroupName   SafeSQLName
	Description SafeSQLName
	TokenID     SafeSQLName
	GitURL      SafeSQLName
}{
	ProjectID:   "project_id",
	Name:        "name",
	GroupName:   "group_name",
	Description: "description",
	TokenID:     "token_id",
	GitURL:      "git_url",
}

// Project holds data about an imported project. A lot of the data is expected
// to be populated with data from the remote provider, such as the description
// and avatar.
type Project struct {
	ProjectID       uint      `gorm:"primaryKey"`
	Name            string    `gorm:"size:500;not null"`
	GroupName       string    `gorm:"size:500;not null;default:''"`
	Description     string    `gorm:"size:500;not null;default:''"`
	AvatarURL       string    `gorm:"size:500;not null;default:''"`
	TokenID         *uint     `gorm:"nullable;default:NULL;index:project_idx_token_id"`
	Token           *Token    `gorm:"foreignKey:TokenID;constraint:OnUpdate:RESTRICT,OnDelete:RESTRICT"`
	ProviderID      *uint     `gorm:"nullable;default:NULL;index:project_idx_provider_id"`
	Provider        *Provider `gorm:"foreignKey:ProviderID;constraint:OnUpdate:RESTRICT,OnDelete:RESTRICT"`
	BuildDefinition string    `gorm:"not null;default:''"`
	Branches        []Branch  `gorm:"foreignKey:ProjectID;constraint:OnUpdate:CASCADE,OnDelete:CASCADE"`
	GitURL          string    `gorm:"not null;default:''"`
}

// BranchFields holds the Go struct field names for each field.
// Useful in GORM .Where() statements to only select certain fields or in GORM
// Preload statements to select the correct field to preload.
var BranchFields = struct {
	ProjectID string
	Name      string
	Default   string
	TokenID   string
}{
	ProjectID: "ProjectID",
	Name:      "Name",
	Default:   "Default",
	TokenID:   "TokenID",
}

// BranchColumns holds the DB column names for each field.
// Useful in GORM .Order() statements to order the results based on a specific
// column, which does not support the regular Go field names.
var BranchColumns = struct {
	BranchID SafeSQLName
	Name     SafeSQLName
}{
	BranchID: "branch_id",
	Name:     "name",
}

// Branch is a single branch in the VCS that can be targeted during builds.
// For example a Git branch.
type Branch struct {
	BranchID  uint     `gorm:"primaryKey"`
	ProjectID uint     `gorm:"not null;index:branch_idx_project_id"`
	Project   *Project `gorm:"foreignKey:ProjectID;constraint:OnUpdate:CASCADE,OnDelete:CASCADE"`
	Name      string   `gorm:"not null"`
	Default   bool     `gorm:"not null"`
	TokenID   uint     `gorm:"nullable;default:NULL;index:branch_idx_token_id"`
	Token     Token    `gorm:"foreignKey:TokenID;constraint:OnUpdate:RESTRICT,OnDelete:RESTRICT"`
}

// BuildFields holds the Go struct field names for each field.
// Useful in GORM .Where() statements to only select certain fields or in GORM
// Preload statements to select the correct field to preload.
var BuildFields = struct {
	ProjectID           string
	GitBranch           string
	Environment         string
	Stage               string
	IsInvalid           string
	Params              string
	TestResultSummaries string
}{
	ProjectID:           "ProjectID",
	GitBranch:           "GitBranch",
	Environment:         "Environment",
	Stage:               "Stage",
	IsInvalid:           "IsInvalid",
	Params:              "Params",
	TestResultSummaries: "TestResultSummaries",
}

// BuildColumns holds the DB column names for each field.
// Useful in GORM .Order() statements to order the results based on a specific
// column, which does not support the regular Go field names.
var BuildColumns = struct {
<<<<<<< HEAD
	BuildID     string
	StatusID    string
	ScheduledOn string
	StartedOn   string
	CompletedOn string
	GitBranch   string
	Environment string
	Stage       string
	IsInvalid   string
=======
	BuildID     SafeSQLName
	StatusID    SafeSQLName
	ScheduledOn SafeSQLName
	StartedOn   SafeSQLName
	CompletedOn SafeSQLName
	Environment SafeSQLName
	Stage       SafeSQLName
	IsInvalid   SafeSQLName
>>>>>>> 9bed44d0
}{
	BuildID:     "build_id",
	StatusID:    "status_id",
	ScheduledOn: "scheduled_on",
	StartedOn:   "started_on",
	CompletedOn: "completed_on",
	GitBranch:   "git_branch",
	Environment: "environment",
	Stage:       "stage",
	IsInvalid:   "is_invalid",
}

// Build holds data about the state of a build. Which parameters was used to
// start it, what status it holds, et.al.
type Build struct {
	BuildID             uint                `gorm:"primaryKey"`
	StatusID            BuildStatus         `gorm:"not null"`
	ProjectID           uint                `gorm:"not null;index:build_idx_project_id"`
	Project             *Project            `gorm:"foreignKey:ProjectID;constraint:OnUpdate:CASCADE,OnDelete:CASCADE"`
	ScheduledOn         null.Time           `gorm:"nullable;default:NULL"`
	StartedOn           null.Time           `gorm:"nullable;default:NULL"`
	CompletedOn         null.Time           `gorm:"nullable;default:NULL"`
	GitBranch           string              `gorm:"size:300;not null;default:''"`
	Environment         null.String         `gorm:"nullable;size:40" swaggertype:"string"`
	Stage               string              `gorm:"size:40;not null;default:''"`
	Params              []BuildParam        `gorm:"foreignKey:BuildID;constraint:OnUpdate:CASCADE,OnDelete:CASCADE"`
	IsInvalid           bool                `gorm:"not null;default:false"`
	TestResultSummaries []TestResultSummary `gorm:"foreignKey:BuildID"`
}

// BuildStatus is an enum of different states for a build.
type BuildStatus int

const (
	// BuildScheduling means the build has been registered, but no code
	// execution has begun yet. This is usually quite an ephemeral state.
	BuildScheduling BuildStatus = iota
	// BuildRunning means the build is executing right now. The execution
	// engine has load in the target code paths and repositories.
	BuildRunning
	// BuildCompleted means the build has finished execution successfully.
	BuildCompleted
	// BuildFailed means that something went wrong with the build. Could be a
	// misconfiguration in the .wharf-ci.yml file, or perhaps a scripting error
	// in some build step.
	BuildFailed
)

// IsValid returns false if the underlying type is an unknown enum value.
// 	BuildScheduling.IsValid()   // => true
// 	(BuildStatus(-1)).IsValid() // => false
func (buildStatus BuildStatus) IsValid() bool {
	return buildStatus >= BuildScheduling && buildStatus <= BuildFailed
}

// BuildParamFields holds the Go struct field names for each field.
// Useful in GORM .Where() statements to only select certain fields or in GORM
// Preload statements to select the correct field to preload.
var BuildParamFields = struct {
	Value string
}{
	Value: "Value",
}

// BuildParam holds the name and value of an input parameter fed into a build.
type BuildParam struct {
	BuildParamID uint   `gorm:"primaryKey"`
	BuildID      uint   `gorm:"not null;index:buildparam_idx_build_id"`
	Build        *Build `gorm:"foreignKey:BuildID;constraint:OnUpdate:CASCADE,OnDelete:CASCADE"`
	Name         string `gorm:"not null"`
	Value        string `gorm:"not null;default:''"`
}

// Log is a single logged line for a build.
type Log struct {
	LogID     uint      `gorm:"primaryKey"`
	BuildID   uint      `gorm:"not null;index:log_idx_build_id"`
	Build     *Build    `gorm:"foreignKey:BuildID;constraint:OnUpdate:CASCADE,OnDelete:CASCADE"`
	Message   string    `sql:"type:text"`
	Timestamp time.Time `gorm:"not null"`
}

// ParamFields holds the Go struct field names for each field.
// Useful in GORM .Where() statements to only select certain fields or in GORM
// Preload statements to select the correct field to preload.
var ParamFields = struct {
	Value        string
	DefaultValue string
}{
	Value:        "Value",
	DefaultValue: "DefaultValue",
}

// Param holds the definition of an input parameter for a project.
type Param struct {
	ParamID      int    `gorm:"primaryKey"`
	Name         string `gorm:"not null"`
	Type         string `gorm:"not null"`
	Value        string `gorm:"not null;default:''"`
	DefaultValue string `gorm:"not null;default:''"`
}

// ArtifactColumns holds the DB column names for each field.
// Useful in GORM .Order() statements to order the results based on a specific
// column, which does not support the regular Go field names.
var ArtifactColumns = struct {
<<<<<<< HEAD
	ArtifactID string
	Name       string
	FileName   string
=======
	ArtifactID SafeSQLName
	FileName   SafeSQLName
>>>>>>> 9bed44d0
}{
	ArtifactID: "artifact_id",
	Name:       "name",
	FileName:   "file_name",
}

// ArtifactFields holds the Go struct field names for each field.
// Useful in GORM .Where() statements to only select certain fields or in GORM
// Preload statements to select the correct field to preload.
var ArtifactFields = struct {
	BuildID  string
	Name     string
	FileName string
}{
	BuildID:  "BuildID",
	Name:     "Name",
	FileName: "FileName",
}

// Artifact holds the binary data as well as metadata about that binary such as
// the file name and which build it belongs to.
type Artifact struct {
	ArtifactID uint   `gorm:"primaryKey"`
	BuildID    uint   `gorm:"not null;index:artifact_idx_build_id"`
	Build      *Build `gorm:"foreignKey:BuildID;constraint:OnUpdate:CASCADE,OnDelete:CASCADE"`
	Name       string `gorm:"not null"`
	FileName   string `gorm:"not null;default:''"`
	Data       []byte `gorm:"nullable"`
}

// TestResultSummaryFields holds the Go struct field names for each field.
// Useful in GORM .Where() statements to only select certain fields or in GORM
// Preload statements to select the correct field to preload.
var TestResultSummaryFields = struct {
	FileName string
}{
	FileName: "FileName",
}

// TestResultSummary contains data about a single test result file.
type TestResultSummary struct {
	TestResultSummaryID uint      `gorm:"primaryKey"`
	FileName            string    `gorm:"not null;default:''"`
	ArtifactID          uint      `gorm:"not null;index:testresultsummary_idx_artifact_id"`
	Artifact            *Artifact `gorm:"foreignKey:ArtifactID;constraint:OnUpdate:CASCADE,OnDelete:SET NULL"`
	BuildID             uint      `gorm:"not null;index:testresultsummary_idx_build_id"`
	Build               *Build    `gorm:"foreignKey:BuildID;constraint:OnUpdate:CASCADE,OnDelete:CASCADE"`
	Total               uint      `gorm:"not null"`
	Failed              uint      `gorm:"not null"`
	Passed              uint      `gorm:"not null"`
	Skipped             uint      `gorm:"not null"`
}

// TestResultStatus is an enum of different states a test result can be in.
type TestResultStatus string

const (
	// TestResultStatusSuccess means the test succeeded.
	TestResultStatusSuccess TestResultStatus = "Success"
	// TestResultStatusFailed means the test failed.
	TestResultStatusFailed TestResultStatus = "Failed"
	// TestResultStatusSkipped means the test was skipped.
	TestResultStatusSkipped TestResultStatus = "Skipped"
)

// TestResultDetail contains data about a single test in a test result file.
type TestResultDetail struct {
	TestResultDetailID uint             `gorm:"primaryKey"`
	ArtifactID         uint             `gorm:"not null;index:testresultdetail_idx_artifact_id"`
	Artifact           *Artifact        `gorm:"foreignKey:ArtifactID;constraint:OnUpdate:CASCADE,OnDelete:SET NULL"`
	BuildID            uint             `gorm:"not null;index:testresultdetail_idx_build_id"`
	Build              *Build           `gorm:"foreignKey:BuildID;constraint:OnUpdate:CASCADE,OnDelete:CASCADE"`
	Name               string           `gorm:"not null"`
	Message            null.String      `gorm:"nullable"`
	StartedOn          null.Time        `gorm:"nullable;default:NULL;"`
	CompletedOn        null.Time        `gorm:"nullable;default:NULL;"`
	Status             TestResultStatus `gorm:"not null"`
}<|MERGE_RESOLUTION|>--- conflicted
+++ resolved
@@ -53,10 +53,10 @@
 // Useful in GORM .Order() statements to order the results based on a specific
 // column, which does not support the regular Go field names.
 var ProviderColumns = struct {
-	ProviderID string
-	Name       string
-	URL        string
-	TokenID    string
+	ProviderID SafeSQLName
+	Name       SafeSQLName
+	URL        SafeSQLName
+	TokenID    SafeSQLName
 }{
 	ProviderID: "provider_id",
 	Name:       "name",
@@ -92,9 +92,9 @@
 // Useful in GORM .Order() statements to order the results based on a specific
 // column, which does not support the regular Go field names.
 var TokenColumns = struct {
-	TokenID  string
-	Token    string
-	UserName string
+	TokenID  SafeSQLName
+	Token    SafeSQLName
+	UserName SafeSQLName
 }{
 	TokenID:  "token_id",
 	Token:    "token",
@@ -219,6 +219,7 @@
 // Preload statements to select the correct field to preload.
 var BuildFields = struct {
 	ProjectID           string
+	StatusID            string
 	GitBranch           string
 	Environment         string
 	Stage               string
@@ -227,6 +228,7 @@
 	TestResultSummaries string
 }{
 	ProjectID:           "ProjectID",
+	StatusID:            "StatusID",
 	GitBranch:           "GitBranch",
 	Environment:         "Environment",
 	Stage:               "Stage",
@@ -239,26 +241,15 @@
 // Useful in GORM .Order() statements to order the results based on a specific
 // column, which does not support the regular Go field names.
 var BuildColumns = struct {
-<<<<<<< HEAD
-	BuildID     string
-	StatusID    string
-	ScheduledOn string
-	StartedOn   string
-	CompletedOn string
-	GitBranch   string
-	Environment string
-	Stage       string
-	IsInvalid   string
-=======
 	BuildID     SafeSQLName
 	StatusID    SafeSQLName
 	ScheduledOn SafeSQLName
 	StartedOn   SafeSQLName
 	CompletedOn SafeSQLName
+	GitBranch   SafeSQLName
 	Environment SafeSQLName
 	Stage       SafeSQLName
 	IsInvalid   SafeSQLName
->>>>>>> 9bed44d0
 }{
 	BuildID:     "build_id",
 	StatusID:    "status_id",
@@ -365,14 +356,9 @@
 // Useful in GORM .Order() statements to order the results based on a specific
 // column, which does not support the regular Go field names.
 var ArtifactColumns = struct {
-<<<<<<< HEAD
-	ArtifactID string
-	Name       string
-	FileName   string
-=======
 	ArtifactID SafeSQLName
+	Name       SafeSQLName
 	FileName   SafeSQLName
->>>>>>> 9bed44d0
 }{
 	ArtifactID: "artifact_id",
 	Name:       "name",
