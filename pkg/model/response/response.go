// Package response contains plain old Go types returned by wharf-web in the
// HTTP responses, with Swaggo-specific Go tags.
package response

import (
	"time"

	"gopkg.in/guregu/null.v4"
)

// ArtifactJSONFields holds the JSON field names for each field.
// Useful in ordering statements to map the correct field to the correct
// database column.
var ArtifactJSONFields = struct {
	ArtifactID string
	Name       string
	FileName   string
}{
	ArtifactID: "artifactId",
	Name:       "name",
	FileName:   "fileName",
}

// Artifact holds the binary data as well as metadata about that binary such as
// the file name and which build it belongs to.
type Artifact struct {
	ArtifactID uint   `json:"artifactId" minimum:"0"`
	BuildID    uint   `json:"buildId" minimum:"0"`
	Name       string `json:"name"`
	FileName   string `json:"fileName"`
}

// ArtifactMetadata contains the file name and artifact ID of an Artifact.
type ArtifactMetadata struct {
	FileName   string `json:"fileName"`
	ArtifactID uint   `json:"artifactId" minimum:"0"`
}

// Branch holds details about a project's branch.
type Branch struct {
	BranchID  uint   `json:"branchId" minimum:"0"`
	ProjectID uint   `json:"projectId" minimum:"0"`
	Name      string `json:"name"`
	Default   bool   `json:"default"`
	TokenID   uint   `json:"tokenId" minimum:"0"`
}

// BranchList holds a list of branches, and a separate field for the default
// branch (if any).
type BranchList struct {
	DefaultBranch *Branch  `json:"defaultBranch" extensions:"x-nullable"`
	Branches      []Branch `json:"branches"`
}

// BuildJSONFields holds the JSON field names for each field.
// Useful in ordering statements to map the correct field to the correct
// database column.
var BuildJSONFields = struct {
	BuildID     string
	Environment string
	CompletedOn string
	ScheduledOn string
	StartedOn   string
	Stage       string
	StatusID    string
	IsInvalid   string
}{
	BuildID:     "buildId",
	Environment: "environment",
	CompletedOn: "finishedOn",
	ScheduledOn: "scheduledOn",
	StartedOn:   "startedOn",
	Stage:       "stage",
	StatusID:    "statusId",
	IsInvalid:   "isInvalid",
}

// Build holds data about the state of a build. Which parameters was used to
// start it, what status it holds, et.al.
type Build struct {
	BuildID               uint                  `json:"buildId" minimum:"0"`
	StatusID              int                   `json:"statusId" enums:"0,1,2,3"`
	Status                BuildStatus           `json:"status" enums:"Scheduling,Running,Completed,Failed"`
	ProjectID             uint                  `json:"projectId" minimum:"0"`
	ScheduledOn           null.Time             `json:"scheduledOn" format:"date-time" extensions:"x-nullable"`
	StartedOn             null.Time             `json:"startedOn" format:"date-time" extensions:"x-nullable"`
	CompletedOn           null.Time             `json:"finishedOn" format:"date-time" extensions:"x-nullable"`
	GitBranch             string                `json:"gitBranch"`
	Environment           null.String           `json:"environment" swaggertype:"string" extensions:"x-nullable"`
	Stage                 string                `json:"stage"`
	Params                []BuildParam          `json:"params"`
	IsInvalid             bool                  `json:"isInvalid"`
	TestResultSummaries   []TestResultSummary   `json:"testResultSummaries"`
	TestResultListSummary TestResultListSummary `json:"testResultListSummary"`
}

// BuildParam holds the name and value of an input parameter fed into a build.
type BuildParam struct {
	BuildID uint   `json:"buildId" minimum:"0"`
	Name    string `json:"name"`
	Value   string `json:"value"`
}

// BuildReferenceWrapper holds a build reference. A unique identifier to a
// build.
type BuildReferenceWrapper struct {
	BuildReference string `json:"buildRef" example:"123"`
}

// BuildStatus is an enum of different states for a build.
type BuildStatus string

const (
	// BuildScheduling means the build has been registered, but no code
	// execution has begun yet. This is usually quite an ephemeral state.
	BuildScheduling BuildStatus = "Scheduling"
	// BuildRunning means the build is executing right now. The execution
	// engine has load in the target code paths and repositories.
	BuildRunning BuildStatus = "Running"
	// BuildCompleted means the build has finished execution successfully.
	BuildCompleted BuildStatus = "Completed"
	// BuildFailed means that something went wrong with the build. Could be a
	// misconfiguration in the .wharf-ci.yml file, or perhaps a scripting error
	// in some build step.
	BuildFailed BuildStatus = "Failed"
)

// HealthStatus holds a human-readable string stating the health of the API and
// its integrations, as well as a boolean for easy machine-readability.
type HealthStatus struct {
	Message   string `json:"message" example:"API is healthy."`
	IsHealthy bool   `json:"isHealthy" example:"true"`
}

// Log is a single logged line for a build.
type Log struct {
	LogID     uint      `json:"logId" minimum:"0"`
	BuildID   uint      `json:"buildId" minimum:"0"`
	Message   string    `json:"message"`
	Timestamp time.Time `json:"timestamp" format:"date-time"`
}

// PaginatedArtifacts is a list of artifacts as well as the explicit total count
// field.
type PaginatedArtifacts struct {
	Artifacts  []Artifact `json:"artifacts"`
	TotalCount int64      `json:"totalCount"`
}

// PaginatedBuilds is a list of builds as well as an explicit total count field.
type PaginatedBuilds struct {
	Builds     []Build `json:"builds"`
	TotalCount int64   `json:"totalCount"`
}

// PaginatedProjects is a list of projects as well as the explicit total count
// field.
type PaginatedProjects struct {
	Projects   []Project `json:"projects"`
	TotalCount int64     `json:"totalCount"`
}

// PaginatedTokens is a list of tokens as well as the explicit total count
// field.
type PaginatedTokens struct {
	Tokens     []Token `json:"tokens"`
	TotalCount int64   `json:"totalCount"`
}

// PaginatedProviders is a list of providers as well as the explicit total count
// field.
type PaginatedProviders struct {
	Providers  []Provider `json:"providers"`
	TotalCount int64      `json:"totalCount"`
}

// Ping pongs.
type Ping struct {
	Message string `json:"message" example:"pong"`
}

// ProjectJSONFields holds the JSON field names for each field.
// Useful in ordering statements to map the correct field to the correct
// database column.
var ProjectJSONFields = struct {
	ProjectID       string
	RemoteProjectID string
	Name            string
	GroupName       string
	Description     string
	GitURL          string
}{
	ProjectID:       "projectId",
	RemoteProjectID: "remoteProjectId",
	Name:            "name",
	GroupName:       "groupName",
	Description:     "description",
	GitURL:          "gitUrl",
}

// Project holds details about a project.
type Project struct {
	ProjectID             uint        `json:"projectId" minimum:"0"`
	RemoteProjectID       string      `json:"remoteProjectId"`
	Name                  string      `json:"name"`
	GroupName             string      `json:"groupName"`
	Description           string      `json:"description"`
	AvatarURL             string      `json:"avatarUrl"`
	TokenID               uint        `json:"tokenId" minimum:"0"`
	ProviderID            uint        `json:"providerId" minimum:"0"`
	Provider              *Provider   `json:"provider" extensions:"x-nullable"`
	BuildDefinition       string      `json:"buildDefinition"`
	Branches              []Branch    `json:"branches"`
	GitURL                string      `json:"gitUrl"`
	ParsedBuildDefinition interface{} `json:"build" swaggertype:"object" extensions:"x-nullable"`
}

<<<<<<< HEAD
// ProjectOverrides holds field overrides for a project.
type ProjectOverrides struct {
	ProjectID   uint   `json:"projectId" minimum:"0"`
	Description string `json:"description"`
	AvatarURL   string `json:"avatarUrl"`
	GitURL      string `json:"gitUrl"`
=======
// ProviderJSONFields holds the JSON field names for each field.
// Useful in ordering statements to map the correct field to the correct
// database column.
var ProviderJSONFields = struct {
	ProviderID string
	Name       string
	URL        string
	TokenID    string
}{
	ProviderID: "providerId",
	Name:       "name",
	URL:        "url",
	TokenID:    "tokenId",
>>>>>>> 12df7dad
}

// Provider holds metadata about a connection to a remote provider. Some of
// importance are the URL field of where to find the remote, and the token field
// used to authenticate.
type Provider struct {
	ProviderID uint         `json:"providerId" minimum:"0"`
	Name       ProviderName `json:"name" enums:"azuredevops,gitlab,github"`
	URL        string       `json:"url"`
	TokenID    uint         `json:"tokenId" minimum:"0"`
}

// ProviderName is an enum of different providers that are available over at
// https://github.com/iver-wharf
type ProviderName string

const (
	// ProviderAzureDevOps refers to the Azure DevOps provider plugin,
	// https://github.com/iver-wharf/wharf-provider-azuredevops
	ProviderAzureDevOps ProviderName = "azuredevops"
	// ProviderGitLab refers to the GitLab provider plugin,
	// https://github.com/iver-wharf/wharf-provider-gitlab
	ProviderGitLab ProviderName = "gitlab"
	// ProviderGitHub refers to the GitHub provider plugin,
	// https://github.com/iver-wharf/wharf-provider-github
	ProviderGitHub ProviderName = "github"
)

// TestStatus is an enum of different states a test run or test summary can be
// in.
type TestStatus string

const (
	// TestStatusSuccess means the test run or test summary passed, or in the
	// case that there are multiple tests then that there are no failing tests
	// and at least one successful test.
	TestStatusSuccess TestStatus = "Success"

	// TestStatusFailed means the test run or test summary failed, or in the
	// case that there are multiple tests then that at least one test failed.
	TestStatusFailed TestStatus = "Failed"

	// TestStatusNoTests means the test run or test summary is inconclusive,
	// where there are neither any passing nor failing tests.
	TestStatusNoTests TestStatus = "No tests"
)

// TestResultDetail contains data about a single test in a test result file.
type TestResultDetail struct {
	TestResultDetailID uint             `json:"testResultDetailId" minimum:"0"`
	ArtifactID         uint             `json:"artifactId" minimum:"0"`
	BuildID            uint             `json:"buildId" minimum:"0"`
	Name               string           `json:"name"`
	Message            null.String      `json:"message" swaggertype:"string" extensions:"x-nullable"`
	StartedOn          null.Time        `json:"startedOn" format:"date-time" extensions:"x-nullable"`
	CompletedOn        null.Time        `json:"completedOn" format:"date-time" extensions:"x-nullable"`
	Status             TestResultStatus `json:"status" enums:"Failed,Passed,Skipped"`
}

// TestResultListSummary contains data about several test result files.
type TestResultListSummary struct {
	BuildID uint `json:"buildId" minimum:"0"`
	Total   uint `json:"total"`
	Failed  uint `json:"failed"`
	Passed  uint `json:"passed"`
	Skipped uint `json:"skipped"`
}

// TestResultStatus is an enum of different states a test result can be in.
type TestResultStatus string

const (
	// TestResultStatusSuccess means the test succeeded.
	TestResultStatusSuccess TestResultStatus = "Success"
	// TestResultStatusFailed means the test failed.
	TestResultStatusFailed TestResultStatus = "Failed"
	// TestResultStatusSkipped means the test was skipped.
	TestResultStatusSkipped TestResultStatus = "Skipped"
)

// TestResultSummary contains data about a single test result file.
type TestResultSummary struct {
	TestResultSummaryID uint   `json:"testResultSummaryId" minimum:"0"`
	FileName            string `json:"fileName"`
	ArtifactID          uint   `json:"artifactId" minimum:"0"`
	BuildID             uint   `json:"buildId" minimum:"0"`
	Total               uint   `json:"total"`
	Failed              uint   `json:"failed"`
	Passed              uint   `json:"passed"`
	Skipped             uint   `json:"skipped"`
}

// TestsResults holds how many builds has passed and failed. A test result has
// the status of "Failed" if there are any failed tests, "Success" if there are
// any passing tests and no failed tests, and "No tests" if there are no failed
// nor passing tests.
type TestsResults struct {
	Passed uint       `json:"passed"`
	Failed uint       `json:"failed"`
	Status TestStatus `json:"status" enums:"Success,Failed,No tests"`
}

// TokenJSONFields holds the JSON field names for each field.
// Useful in ordering statements to map the correct field to the correct
// database column.
var TokenJSONFields = struct {
	TokenID  string
	Token    string
	UserName string
}{
	TokenID:  "tokenId",
	Token:    "token",
	UserName: "userName",
}

// Token holds credentials for a remote provider.
type Token struct {
	TokenID  uint   `json:"tokenId" minimum:"0"`
	Token    string `json:"token" format:"password"`
	UserName string `json:"userName"`
}<|MERGE_RESOLUTION|>--- conflicted
+++ resolved
@@ -215,14 +215,14 @@
 	ParsedBuildDefinition interface{} `json:"build" swaggertype:"object" extensions:"x-nullable"`
 }
 
-<<<<<<< HEAD
 // ProjectOverrides holds field overrides for a project.
 type ProjectOverrides struct {
 	ProjectID   uint   `json:"projectId" minimum:"0"`
 	Description string `json:"description"`
 	AvatarURL   string `json:"avatarUrl"`
 	GitURL      string `json:"gitUrl"`
-=======
+}
+
 // ProviderJSONFields holds the JSON field names for each field.
 // Useful in ordering statements to map the correct field to the correct
 // database column.
@@ -236,7 +236,6 @@
 	Name:       "name",
 	URL:        "url",
 	TokenID:    "tokenId",
->>>>>>> 12df7dad
 }
 
 // Provider holds metadata about a connection to a remote provider. Some of
