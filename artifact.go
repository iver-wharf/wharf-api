--- conflicted
+++ resolved
@@ -16,17 +16,12 @@
 	"gorm.io/gorm"
 )
 
-<<<<<<< HEAD
 const (
 	buildIDParamName    = "buildid"
 	artifactIDParamName = "artifactId"
 
 	estimatedTestDetailsPerFile = 20
 )
-
-type ArtifactModule struct {
-	Database *gorm.DB
-}
 
 // SummaryOfTestResultSummaries contains data about several test result files.
 type SummaryOfTestResultSummaries struct {
@@ -36,25 +31,10 @@
 	Passed    uint                `json:"passed"`
 	Skipped   uint                `json:"skipped"`
 	Summaries []TestResultSummary `json:"summaries"`
-=======
+}
+
 type artifactModule struct {
 	Database *gorm.DB
-}
-
-type testRun struct {
-	XMLName       xml.Name      `xml:"TestRun"`
-	ResultSummary resultSummary `xml:"ResultSummary"`
-}
-
-type resultSummary struct {
-	XMLName  xml.Name `xml:"ResultSummary"`
-	Counters counters `xml:"Counters"`
-}
-
-type counters struct {
-	XMLName xml.Name `xml:"Counters"`
-	Passed  int      `xml:"passed,attr"`
-	Failed  int      `xml:"failed,attr"`
 }
 
 // TestStatus is an enum of different states a test run or test summary can be
@@ -84,7 +64,6 @@
 	Passed int        `json:"passed"`
 	Failed int        `json:"failed"`
 	Status TestStatus `json:"status" enums:"Success,Failed,No tests"`
->>>>>>> 77068780
 }
 
 func (m artifactModule) Register(g *gin.RouterGroup) {
@@ -108,13 +87,8 @@
 // @failure 401 {object} problem.Response "Unauthorized or missing jwt token"
 // @failure 502 {object} problem.Response "Database is unreachable"
 // @router /build/{buildid}/artifacts [get]
-<<<<<<< HEAD
-func (m ArtifactModule) getBuildArtifactsHandler(c *gin.Context) {
-	buildID, ok := ginutil.ParseParamUint(c, buildIDParamName)
-=======
 func (m artifactModule) getBuildArtifactsHandler(c *gin.Context) {
-	buildID, ok := ginutil.ParseParamUint(c, "buildid")
->>>>>>> 77068780
+	buildID, ok := ginutil.ParseParamUint(c, buildIDParamName)
 	if !ok {
 		return
 	}
@@ -145,13 +119,8 @@
 // @failure 404 {object} problem.Response "Artifact not found"
 // @failure 502 {object} problem.Response "Database is unreachable"
 // @router /build/{buildid}/artifact/{artifactId} [get]
-<<<<<<< HEAD
-func (m ArtifactModule) getBuildArtifactHandler(c *gin.Context) {
-	buildID, ok := ginutil.ParseParamUint(c, buildIDParamName)
-=======
 func (m artifactModule) getBuildArtifactHandler(c *gin.Context) {
-	buildID, ok := ginutil.ParseParamUint(c, "buildid")
->>>>>>> 77068780
+	buildID, ok := ginutil.ParseParamUint(c, buildIDParamName)
 	if !ok {
 		return
 	}
@@ -198,13 +167,8 @@
 // @failure 401 {object} problem.Response "Unauthorized or missing jwt token"
 // @failure 502 {object} problem.Response "Database is unreachable"
 // @router /build/{buildid}/tests-results [get]
-<<<<<<< HEAD
-func (m ArtifactModule) getBuildTestsResultsHandler(c *gin.Context) {
-	buildID, ok := ginutil.ParseParamUint(c, buildIDParamName)
-=======
 func (m artifactModule) getBuildTestsResultsHandler(c *gin.Context) {
-	buildID, ok := ginutil.ParseParamUint(c, "buildid")
->>>>>>> 77068780
+	buildID, ok := ginutil.ParseParamUint(c, buildIDParamName)
 	if !ok {
 		return
 	}
@@ -223,26 +187,6 @@
 		return
 	}
 
-<<<<<<< HEAD
-	var myTestsResults testsResults
-	var myTestRun testRun
-
-	for _, testRunFile := range testRunFiles {
-		xml.Unmarshal(testRunFile.Data, &myTestRun)
-		myTestsResults.Passed += myTestRun.ResultSummary.Counters.Passed
-		myTestsResults.Failed += myTestRun.ResultSummary.Counters.Failed
-	}
-
-	if myTestsResults.Failed == 0 && myTestsResults.Passed == 0 {
-		myTestsResults.Status = testStatusNoTests
-	} else if myTestsResults.Failed == 0 {
-		myTestsResults.Status = testStatusSuccess
-	} else {
-		myTestsResults.Status = testStatusFailed
-	}
-
-	c.JSON(http.StatusOK, myTestsResults)
-=======
 	var results TestsResults
 	var run testRun
 
@@ -253,15 +197,14 @@
 	}
 
 	if results.Failed == 0 && results.Passed == 0 {
-		results.Status = TestStatusNoTests
+		results.Status = testStatusNoTests
 	} else if results.Failed == 0 {
-		results.Status = TestStatusSuccess
+		results.Status = testStatusSuccess
 	} else {
-		results.Status = TestStatusFailed
+		results.Status = testStatusFailed
 	}
 
 	c.JSON(http.StatusOK, results)
->>>>>>> 77068780
 }
 
 // postBuildArtifactHandler godoc
@@ -276,8 +219,7 @@
 // @failure 404 {object} problem.Response "Artifact not found"
 // @failure 502 {object} problem.Response "Database is unreachable"
 // @router /build/{buildid}/artifact [post]
-<<<<<<< HEAD
-func (m ArtifactModule) postBuildArtifactHandler(c *gin.Context) {
+func (m artifactModule) postBuildArtifactHandler(c *gin.Context) {
 	buildID, ok := ginutil.ParseParamUint(c, buildIDParamName)
 	if !ok {
 		return
@@ -287,10 +229,6 @@
 		return
 	}
 	_, ok = m.createArtifacts(c, files, buildID)
-=======
-func (m artifactModule) postBuildArtifactHandler(c *gin.Context) {
-	buildID, ok := ginutil.ParseParamUint(c, "buildid")
->>>>>>> 77068780
 	if !ok {
 		return
 	}
@@ -313,7 +251,7 @@
 // @failure 400 {object} problem.Response "Bad request"
 // @failure 502 {object} problem.Response "Database is unreachable"
 // @router /build/{buildid}/test-result-data [post]
-func (m ArtifactModule) postTestResultDataHandler(c *gin.Context) {
+func (m artifactModule) postTestResultDataHandler(c *gin.Context) {
 	buildID, ok := ginutil.ParseParamUint(c, buildIDParamName)
 	if !ok {
 		return
@@ -401,7 +339,7 @@
 // @failure 400 {object} problem.Response "Bad request"
 // @failure 502 {object} problem.Response "Database is unreachable"
 // @router /build/{buildid}/test-result-details [get]
-func (m ArtifactModule) getBuildAllTestResultDetailsHandler(c *gin.Context) {
+func (m artifactModule) getBuildAllTestResultDetailsHandler(c *gin.Context) {
 	buildID, ok := ginutil.ParseParamUint(c, buildIDParamName)
 	if !ok {
 		return
@@ -430,7 +368,7 @@
 // @param artifactId path int true "Artifact ID"
 // @success 200 {object} []TestResultDetail
 // @router /build/{buildid}/test-result-details/{artifactId} [get]
-func (m ArtifactModule) getBuildTestResultDetailsHandler(c *gin.Context) {
+func (m artifactModule) getBuildTestResultDetailsHandler(c *gin.Context) {
 	buildID, ok := ginutil.ParseParamUint(c, buildIDParamName)
 	if !ok {
 		return
@@ -465,7 +403,7 @@
 // @failure 400 {object} problem.Response "Bad Request"
 // @failure 502 {object} problem.Response "Bad Gateway"
 // @router /build/{buildid}/test-results-summary [get]
-func (m ArtifactModule) getBuildTestResultsSummaryHandler(c *gin.Context) {
+func (m artifactModule) getBuildTestResultsSummaryHandler(c *gin.Context) {
 	buildID, ok := ginutil.ParseParamUint(c, buildIDParamName)
 	if !ok {
 		return
@@ -677,7 +615,7 @@
 	return details, summary, nil
 }
 
-func (m ArtifactModule) createArtifacts(c *gin.Context, files []file, buildID uint) ([]Artifact, bool) {
+func (m artifactModule) createArtifacts(c *gin.Context, files []file, buildID uint) ([]Artifact, bool) {
 	artifacts := make([]Artifact, len(files))
 	for idx, f := range files {
 		artifact := &artifacts[idx]
