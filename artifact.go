--- conflicted
+++ resolved
@@ -171,12 +171,8 @@
 
 // getBuildTestsResultsHandler godoc
 // @deprecated
-<<<<<<< HEAD
 // @summary Get build tests results from .trx files.
 // @description Deprecated, /build/{buildid}/test-result/list-summary should be used instead.
-=======
-// @summary Get build tests results from .trx files. Deprecated, /build/{buildId}/test-results-summary should be used instead.
->>>>>>> 4d1661c1
 // @tags artifact
 // @param buildId path int true "Build ID"
 // @success 200 {object} TestsResults
