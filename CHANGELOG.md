--- conflicted
+++ resolved
@@ -54,19 +54,17 @@
 - Changed logging on "attempting to reach database" during initialization from
   "ERROR" to "WARN", and rephrased it a little. (#50)
 
-<<<<<<< HEAD
-- Changed version of `github.com/iver-wharf/wharf-core`
-  from v1.1.0 -> v1.2.0. (#52)
-
-- Removed `internal/httputils`, which was moved to `wharf-core/pkg/cacertutil`.
-  (#52)
-
-- Added dependency on `wharf-core/pkg/cacertutil`. (#52)
-=======
 - Removed constraint that project groups cannot be changed in the
   `PUT /project` endpoint. This deprecates the problem
   `/prob/api/project/cannot-change-group`. (#55)
->>>>>>> 13cf4646
+
+- Changed version of `github.com/iver-wharf/wharf-core`
+  from v1.1.0 -> v1.2.0. (#52)
+
+- Removed `internal/httputils`, which was moved to `wharf-core/pkg/cacertutil`.
+  (#52)
+
+- Added dependency on `wharf-core/pkg/cacertutil`. (#52)
 
 ## v4.1.1 (2021-07-12)
 
