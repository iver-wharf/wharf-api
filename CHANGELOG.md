--- conflicted
+++ resolved
@@ -12,11 +12,39 @@
 	https://changelog.md/
 -->
 
-## v4.2.1 (WIP)
+## v4.3.0 (WIP)
 
 - Fixed where wharf-core logging for Gin debug and error messages were set up
   after they were initially used, leading to a mix of wharf-core and Gin
   formatted logs. (#63)
+
+- Added database tables: (#43)
+
+  - test_result_detail
+  - test_result_summary
+
+- Added test-result specific endpoints: (#43)
+
+  - `POST /build/{buildid}/test-result`
+
+    This should be used instead of `POST /build/{buildid}/artifact`
+    when uploading test result files.
+
+  - `GET /build/{buildid}/test-result/detail`
+
+  - `GET /build/{buildid}/test-result/summary`
+
+  - `GET /build/{buildid}/test-result/summary/{artifactId}`
+
+  - `GET /build/{buildid}/test-result/summary/{artifactId}/detail`
+
+  - `GET /build/{buildid}/test-result/list-summary`
+
+- Deprecated endpoint `GET /build/{buildid}/tests-results`.
+
+  Use `GET /build/{buildid}/test-result/list-summary` instead. The response
+  data has changed slightly; it has additional properties, and does not
+  have a `status` property. (#43)
 
 ## v4.2.0 (2021-09-10)
 
@@ -60,35 +88,6 @@
 - Changed logging on "attempting to reach database" during initialization from
   "ERROR" to "WARN", and rephrased it a little. (#50)
 
-<<<<<<< HEAD
-- Added database tables: (#43)
-
-  - test_result_detail
-  - test_result_summary
-
-- Added test-result specific endpoints: (#43)
-
-  - `POST /build/{buildid}/test-result/`
-
-    This should be used instead of `POST /build/{buildid}/artifact`
-    when uploading test result files.
-
-  - `GET /build/{buildid}/test-result/detail`
-
-  - `GET /build/{buildid}/test-result/summary`
-
-  - `GET /build/{buildid}/test-result/summary/{artifactId}`
-
-  - `GET /build/{buildid}/test-result/summary/{artifactId}/detail`
-
-  - `GET /build/{buildid}/test-result/list-summary`
-
-- Deprecated endpoint `GET /build/{buildid}/tests-results`.
-
-  Use `GET /build/{buildid}/test-results-summary` instead. The response
-  data has changed slightly; it has additional properties, and does not
-  have a `status` property. (#43)
-=======
 - Fixed so failed parsing of build status in the `PUT /build/{buildid}` and
   `POST /build/{buildid}/log` endpoints not silently ignore it and fallback to
   "Scheduling", but instead respond with appropriate problem responses. (#54)
@@ -107,7 +106,6 @@
 
   - Alpine: 3.14.0 -> 3.14 (#59)
   - Golang: 1.16.5 -> 1.16 (#59)
->>>>>>> 606b6a81
 
 ## v4.1.1 (2021-07-12)
 
