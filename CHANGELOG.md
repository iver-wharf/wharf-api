--- conflicted
+++ resolved
@@ -64,11 +64,10 @@
   ID has not been shown to have any benefits. Please refer to the
   `GET /project/{projectId}` endpoint instead. (#75)
 
-<<<<<<< HEAD
 - Removed `Provider.UploadURL` and all references to it, as it was unused. (#82)
 
 - Removed DB column `provider.upload_url`, as it was unused. (#82)
-=======
+
 - Added `TestResultListSummary` field to `Build` database model. This allows you
   to avoid `N+1` HTTP requests when listing builds to show test summaries. (#80)
 
@@ -91,7 +90,6 @@
 
 - Added Swagger operation IDs to all endpoints. This has no effect on the API's
   behavior, but affects code generators. (#79)
->>>>>>> 5c268253
 
 ## v4.2.0 (2021-09-10)
 
