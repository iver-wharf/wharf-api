# Wharf API changelog

This project tries to follow [SemVer 2.0.0](https://semver.org/).

<!--
	When composing new changes to this list, try to follow convention.

	The WIP release shall be updated just before adding the Git tag.
	From (WIP) to (YYYY-MM-DD), ex: (2021-02-09) for 9th of Febuary, 2021

	A good source on conventions can be found here:
	https://changelog.md/
-->

## v4.2.0 (WIP)

- Added support for the TZ environment variable (setting timezones ex.
  `"Europe/Stockholm"`) through the tzdata package. (#40)

- Added config loading from YAML files using
  `github.com/iver-wharf/wharf-core/pkg/config` together with new config models
  for configuring wharf-api. See `config.go` or the reference documentation on
  the `Config` type for information on how to configure wharf-api. (#38, #51)

- Deprecated all environment variable configs. They are still supported, but may
  be removed in the next major release (v5.0.0). Please refer to the new config
  schema seen in `config.go` and `config_example_test.go`. (#38)

- Added Makefile to simplify building and developing the project locally.
  (#41, #42)

- Added wharf-core logging for Gin debug and errors logging. (#45)

- Added wharf-core logging for GORM debug logging. (#45)

- Changed version of `github.com/iver-wharf/wharf-core` from v1.0.0 to v1.1.0.
  (#45)

- Added documentation to the remaining types in the project. No more linting
  errors! (#46)

- Added new endpoints `/api/ping` and `/api/health`. (#44)

- Deprecated `/` and `/health` endpoints, soon to be moved to `/api/ping` and
  `/api/health` respectively, so they are aligned with the current Swagger
  documentation. (#44)

- Changed logging and moved the `httputils` package to stay consistent with the
  provider API repos. (#47)

- Changed version of `github.com/swaggo/swag/cmd/swag` from v1.7.0 to v1.7.1 in
  Dockerfile and Makefile. (#48)

<<<<<<< HEAD
- Added database tables: (#43)

  - test_result_detail
  - test_result_summary

- Added test-result specific endpoints: (#43)

  - `PUT /build/{buildid}/test-result-data`

    This should be used instead of `POST /build/{buildid}/artifact`
    when uploading test result files.

  - `GET /build/{buildid}/test-result-details`

  - `GET /build/{buildid}/test-result-details/{artifactid}`

  - `GET /build/{buildid}/test-results-summary`

- Deprecated endpoint `GET /build/{buildid}/tests-results`.

  Use `GET /build/{buildid}/test-results-summary` instead. The response
  data has changed slightly; it has additional properties, and does not
  have a `status` property. (#43)
=======
- Changed logging on "attempting to reach database" during initialization from
  "ERROR" to "WARN", and rephrased it a little. (#50)
>>>>>>> e325ce82

## v4.1.1 (2021-07-12)

- Changed version of Docker base images:

  - Alpine: 3.13.4 -> 3.14.0 (#31, #36)
  - Golang: 1.13.4 -> 1.16.5 (#36)

- Changed version of GORMv2 from v1.20.12 to v1.21.11. No major changes, but as
  a bug in GORM was fixed we could finally move to the latest version. (#34)

- Changed references to wharf-core pkg/problem and pkg/ginutil. (#33)

- Changed all logging via `fmt.Print` and sirupsen/logrus to instead use the new
  `github.com/iver-wharf/wharf-core/pkg/logger`. (#37)

- Removed dependency on `github.com/sirupsen/logrus`. (#37)

## v4.1.0 (2021-06-10)

- Added endpoint `PUT /provider` as an idempotent way of creating a
  provider. (#28)

- Add endpoint `PUT /token` as an idempotent way of creating a
  token. (#26)

- Added environment var for setting bind address and port. (#29)

- Fixed missing `failed` field from `main.TestsResults` in
  `GET /build/{buildid}/tests-results`. (#25)

## v4.0.0 (2021-05-28)

- Added [IETF RFC-7807](https://tools.ietf.org/html/rfc7807) compatible problem
  responses on errors instead of just strings. This is a breaking change if
  you're depending on the error message syntax from before. (!45, !46)

- Added Go module caching in the Dockerfile so local iterations will be
  slightly quicker to compile. (!44)

- Added endpoint `GET /version` that returns an object of version data of the
  API itself. (#2)

- Added Swagger spec metadata such as version that equals the version of the
  API, contact information, and license. (#2)

- Changed version of GORM from v1 to v2. Some constraints have been renamed in
  the database, and migrations were added to automatically upgrade the database.
  (!40)

- Changed version of github.com/gin-gonic/gin from v1.4.0 to v1.7.1. (!45)

- Changed GORM `.Where()` clause usage throughout the repo to use less
  positional references and more named references of fields. (!41)

- Changed Go runtime from v1.13 to v1.16. (!44)

- Changed to use `c.ShouldBindJSON` instead of `c.BindJSON` throughout the repo.
  This should result in fewer warnings being logged by gin-gonic. See issue
  [iver-wharf/iver-wharf.github.io#22](https://github.com/iver-wharf/iver-wharf.github.io/issues/22)
  for more information. (!46)

- Changed unimplemented endpoints to return HTTP 501 (Not Implemented)
  status code. Including: (!46)

  - `GET /branch/{branchid}`
  - `GET /branches`
  - `POST /builds/search`

- Removed DB column `token.provider_id` as it was causing a circular reference
  between the `token` and `provider` tables. The `POST /token` endpoint still
  accepts a `providerId` field, but this may be removed in the future. (!40)

- Removed gin-gonic logging endpoints `GET /logs` and `POST /logs`. (!47)

## v3.0.0 (2021-04-13)

- Added ability to sort builds in the `GET /projects/{projectid}/builds`
  endpoint using the new `orderby` query parameter, which defaults to
  `?orderby=buildId desc`. (!35)

- Added way to disable RabbitMQ integration via `RABBITMQENABLED` environment
  variable. If it's unset, empty, or `false` then the integration is disabled.
  If it's `true` then it's enabled. This means it will be disabled by default.
  (!38)

- Changed to use new open sourced `wharf-message-bus-sender` package
  [github.com/iver-wharf/messagebus-go](https://github.com/iver-wharf/messagebus-go)
  and bumped said package version from v0.1.0 to v0.1.1. (!34)

- Changed time fields to be marked with the OpenAPI format `date-time` in the
  build and log models so they can be appropriately parsed as `Date` in the
  TypeScript code generated by swagger-codegen-cli. (!36)

- Removed unused `random.go`. (!34)

- Added `GIT_BRANCH` to jobs params. (!37)

## v2.1.0 (2021-03-15)

- Added CHANGELOG.md to repository. (!26)

- Added `PUT /build/{buildid}?status={status}` to update build status. (!27)

- Changed build status naming. Moved to new file. (!28)

- Updated swag to version 1.7.0. (!30)

- Fixed swag comment to allow posting an artifact file. (!30)

- Fixed issue with wrong arifact downloaded from
  `/build/{buildid}/artifact/{artifactId}` endpoint. (!30)

- Updated swagger type from external library null.String to string. (!32)

## v2.0.0 (2021-01-15)

- Removed Wharf group database table migration that was introduced in v1.0.0.
  (!25)

- Removed `tfs` -> `azuredevops` provider name migration that was introduced
  in v0.8.0. (!25)

- Removed name column datatype change in branch table (to `varchar`)
  migration that was introduced in v1.0.1. (!25)

## v1.1.0 (2021-01-14)

- Changed `POST /project/{projectid}/{stage}/run` so the `branch` parameter is
  now optional, where it will use the default branch name if omitted. (!23)

- Changed `POST /project/{projectid}/{stage}/run` so the `environment` parameter
  is now optional, where it will start the build with no environment filter
  set. (!23)

- Changed the "environment" column in the "build" table to be nullable.
  Automatic migrations will be applied. (!23)

- Fixed `GET /stream` endpoint to sanitize JSON of data sent to `POST /log`
  endpoint. (!24)

## v1.0.1 (2021-01-07)

- Removed `project.BuildHistory` from all `GET /project/*` and
  `GET /projects/*` endpoints. (!18)

- Added new endpoint `GET /projects/{projectid}/builds` to get a paginated
  result of the list of builds. (!18)

- Added dependency on `github.com/sirupsen/logrus`. (!22)

- Fixed minor logging inconsistencies. (!22)

- Fixed wrong parameter type for `artifactId` in OpenAPI definition for
  `GET /build/{buildid}/artifact/{artifactId}`, `string` -> `int`. (!22)

- Changed name column datatype in branch table from `varchar(100)` to `varchar`,
  effectively removing the limit on the length of a project's name (!21).

## v1.0.0 (2020-11-27)

- Added implementation of `PUT /branches` endpoint. (!16)

- Added migrations to move the group data from the group database table to be
  embedded in the project table. (!20)

- Removed the group database table. (!20)

## v0.8.0 (2020-10-23)

- Changed `tfs` provider name to `azuredevops`, with migrations to update the
  database. (!17)

## v0.7.10 (2020-10-20)

- Added dependency on `wharf-message-bus-sender`. (!15)
- Added publishing of build events via RabbitMQ. (!15)

## v0.7.9 (2020-07-03)

- Added sending of `WHARF_INSTANCE` as a query parameter to the Jenkins webhook
  trigger. Value is taken from the `WHARF_INSTANCE` environment variable. (!14)

- Added sending of `REPO_NUMBER` as a query parameter to the Jenkins webhook
  trigger. Value is the project ID, taken from the database. (f9d794c)

## v0.7.8 (2020-06-23)

- Changed list of branches to be sorted by name in all projects endpoints. (!13)

## v0.7.7 (2020-06-04)

- Changed Dockerfile to use Iver self-signed cert from inside the repo at
  `/dev/ca-certificates.crt`. (!12)

## v0.7.6 (2020-06-03)

- Fixed configured cert path in Dockerfile. (!11)

## v0.7.5 (2020-05-29)

- Added Iver self-signed certs to be loaded into the Go `http.DefaultClient`.
  (!10)

## v0.7.2 (2020-05-06)

- Added missing OpenAPI parameters to the
  `POST /project/{projectid}/{stage}/run` endpoint. (!9)

- Added dummy reponse to Jenkins response to not need Jenkins locally, and the
  accompanying added `MOCK_LOCAL_CI_RESPONSE` environment variable to enable it.
  (!8)

- Added new fields to the "build" database table to be populated when starting
  a new build: "gitBranch", "environment", and "stage". (!7)

## v0.7.1 (2020-03-10)

- Changed artifact retreival to refer to the artifact ID instead of the
  artifacts name. `GET /build/{buildid}/artifact/{artifactname}` ->
  `GET /build/{buildid}/artifact/{artifactid}`. (!5)

- Changed OpenAPI return type of `GET /build/{buildid}/artifact/{artifactid}`
  to `file` (BLOB). (!6)

- Fixed logs getting spammed by health checks. Health checks are no longer
  visible in the logs. (!4)

- Fixed `DBLOG` setting only checking if the environment variable was present.
  It now parses the `DBLOG` environment variable as a boolean. (!4)

- Fixed branches not getting loaded in the `GET /projects` endpoint as they
  are in the `GET /project/{projectid}` endpoint. (!3)

## v0.7.0 (2020-02-20)

- Added test results endpoint `GET /tests-results` to return test result summary
  based on uploaded `.trx` artifacts. (!2)

## v0.6.0 (2020-02-04)

- Changed `JENKINS_URL` and `JENKINS_TOKEN` environment variables to `CI_URL`
  and `CI_TOKEN`, respectively. (b0ed707)

- Added "token" foreign key association from the "project" table to the "token"
  table in the database. (b0ed707)

- Added passing of Git provider access token to Jenkins via `GIT_TOKEN` query
  parameter. (b0ed707)

- Removed "job" table from the database. (0d85ddf, af35d71, f9bfbdd)

- Changed `swag init` build in Dockerfile to use `go.mod`. (e284dde)

## v0.5.5 (2020-01-17)

- Changed swaggo build to use Gomodules instead of fixed set of dependencies.
  Cleaning up the Dockerfile. (30110ed)

- Added search endpoint for projects `POST /projects/search`. (!1)

- Added `.wharf-ci.yml` to build via Wharf.

- Removed Wharf API Go client package (`/pkg/client/`) out into its own
  repository. (9685945)

- Added this repository by splitting it out from the joined repo. (a7d5f00)<|MERGE_RESOLUTION|>--- conflicted
+++ resolved
@@ -51,7 +51,9 @@
 - Changed version of `github.com/swaggo/swag/cmd/swag` from v1.7.0 to v1.7.1 in
   Dockerfile and Makefile. (#48)
 
-<<<<<<< HEAD
+- Changed logging on "attempting to reach database" during initialization from
+  "ERROR" to "WARN", and rephrased it a little. (#50)
+
 - Added database tables: (#43)
 
   - test_result_detail
@@ -75,10 +77,6 @@
   Use `GET /build/{buildid}/test-results-summary` instead. The response
   data has changed slightly; it has additional properties, and does not
   have a `status` property. (#43)
-=======
-- Changed logging on "attempting to reach database" during initialization from
-  "ERROR" to "WARN", and rephrased it a little. (#50)
->>>>>>> e325ce82
 
 ## v4.1.1 (2021-07-12)
 
