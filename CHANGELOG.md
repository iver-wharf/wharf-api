--- conflicted
+++ resolved
@@ -18,7 +18,6 @@
   marked as deprecated in v4.2.0/#38. Now all environment variables require the
   `WHARF_` prefix. (#87)
 
-<<<<<<< HEAD
 - BREAKING: Changed the following POST creation endpoints to solely create,
   instead of the previous behavior where it instead could update if it found an
   existing database object that matched the HTTP request data: (#88)
@@ -35,7 +34,7 @@
   - Use `PUT /project/{projectId}` instead of `PUT /project`
   - Use `PUT /provider/{providerId}` instead of `PUT /provider`
   - Use `PUT /token/{tokenId}` instead of `PUT /token`
-=======
+
 - Added support for Sqlite. Default database driver is still Postgres.
 
   Note: wharf-api must be compiled with `CGO_ENABLED=1` (which is the default
@@ -54,7 +53,6 @@
   or the YAML key `db.path`. Defaults to `wharf-api.db`. (#86)
 
 - Added dependency on `gorm.io/driver/sqlite`. (#86)
->>>>>>> 2a5b6eb4
 
 - Fixed bug where unable to delete a Project without first deleting all child
   objects. (#64)
