# Wharf API changelog

This project tries to follow [SemVer 2.0.0](https://semver.org/).

<!--
	When composing new changes to this list, try to follow convention.

	The WIP release shall be updated just before adding the Git tag.
	From (WIP) to (YYYY-MM-DD), ex: (2021-02-09) for 9th of Febuary, 2021

	A good source on conventions can be found here:
	https://changelog.md/
-->

## v5.0.0 (WIP)

<<<<<<< HEAD
- Added support for Sqlite. Default database driver is still Postgres.

  Note: wharf-api must be compiled with `CGO_ENABLED=1` (which is the default
  for Go builds) but our Docker build is compiled with `CGO_ENABLED=0`. If you
  need Sqlite support in our Docker image, then please file a new issue over
  at <https://github.com/iver-wharf/wharf-api/issues/new>, and we will take a
  look at it. (#86)

- Added configuration for selecting database driver, environment variable
  `WHARF_DB_DRIVER` or the YAML key `db.driver`. Valid values: (#86)

  - `postgres` (default)
  - `sqlite`

- Added configuration for Sqlite file path, environment variable `WHARF_DB_PATH`
  or the YAML key `db.path`. Defaults to `wharf-api.db`. (#86)

- Added dependency on `gorm.io/driver/sqlite`. (#86)
=======
- BREAKING: Removed all deprecated environment variable configs, which were
  marked as deprecated in v4.2.0/#38. Now all environment variables require the
  `WHARF_` prefix. (#87)
>>>>>>> 2b5805fa

- Fixed bug where unable to delete a Project without first deleting all child
  objects. (#64)

- Fixed where wharf-core logging for Gin debug and error messages were set up
  after they were initially used, leading to a mix of wharf-core and Gin
  formatted logs. (#63)

- Added database tables: (#43)

  - test_result_detail
  - test_result_summary

- Added test-result specific endpoints: (#43)

  - `POST /build/{buildid}/test-result`

    This should be used instead of `POST /build/{buildid}/artifact`
    when uploading test result files.

  - `GET /build/{buildid}/test-result/detail`

  - `GET /build/{buildid}/test-result/summary`

  - `GET /build/{buildid}/test-result/summary/{artifactId}`

  - `GET /build/{buildid}/test-result/summary/{artifactId}/detail`

  - `GET /build/{buildid}/test-result/list-summary`

- Deprecated endpoint `GET /build/{buildid}/tests-results`.

  Use `GET /build/{buildid}/test-result/list-summary` instead. The response
  data is slightly different; it has additional properties, and does not have a
  `status` property. (#43, #77)

- Changed format of all endpoint's path parameters from all lowercase to
  camelCase: (#76)

  - branchid -> branchId
  - projectid -> projectId
  - providerid -> providerId
  - tokenid -> tokenId
  - buildid -> buildId

  This affects the Swagger documentation, but has no behavioral implications.

- Deprecated endpoint `GET /branch/{branchId}`. Getting a single branch by its
  ID has not been shown to have any benefits. Please refer to the
  `GET /project/{projectId}` endpoint instead. (#75)

- Removed `Provider.UploadURL` and all references to it, as it was unused. (#82)

- Removed DB column `provider.upload_url`, as it was unused. (#82)

- Added `TestResultListSummary` field to `Build` database model. This allows you
  to avoid `N+1` HTTP requests when listing builds to show test summaries. (#80)

- Changed to preload `TestResultSummaries` field of `Build` database
  model. (#80)

- Added packages for "Plain Old Go Objects", with finer-grained decoupling
  between database, HTTP request, and HTTP response models.
  The Swagger documentation is affected by this, and some unused fields have
  been removed from certain endpoints, such as the `tokenId` in `POST /token`.
  The new packages are: (#78, #83)

  - `pkg/model/database`
  - `pkg/model/request`
  - `pkg/model/response`

- Added more backend validation on some endpoints, such as enforcing `name`
  field to be set when creating a new project. (#83)

- Fixed `PUT /token` where it did not use the `providerId` value from the HTTP
  request body. It now sets the provider's token if the field is supplied and
  non-zero. (#78)

- Added Swagger operation IDs to all endpoints. This has no effect on the API's
  behavior, but affects code generators. (#79)

## v4.2.0 (2021-09-10)

- Added support for the TZ environment variable (setting timezones ex.
  `"Europe/Stockholm"`) through the tzdata package. (#40)

- Added config loading from YAML files using
  `github.com/iver-wharf/wharf-core/pkg/config` together with new config models
  for configuring wharf-api. See `config.go` or the reference documentation on
  the `Config` type for information on how to configure wharf-api. (#38, #51)

- Deprecated all environment variable configs. They are still supported, but may
  be removed in the next major release (v5.0.0). Please refer to the new config
  schema seen in `config.go` and `config_example_test.go`. (#38)

- Added Makefile to simplify building and developing the project locally.
  (#41, #42)

- Added wharf-core logging for Gin debug and errors logging. (#45)

- Added wharf-core logging for GORM debug logging. (#45)

- Changed version of `github.com/iver-wharf/wharf-core` from v1.0.0 to v1.2.0.
  (#45, #52)

- Added documentation to the remaining types in the project. No more linting
  errors! (#46, #54)

- Added new endpoints `/api/ping` and `/api/health`. (#44)

- Deprecated `/` and `/health` endpoints, soon to be moved to `/api/ping` and
  `/api/health` respectively, so they are aligned with the current Swagger
  documentation. (#44)

- Changed logging and moved the `httputils` package to stay consistent with the
  provider API repos. (#47)

- Changed version of `github.com/swaggo/swag/cmd/swag` from v1.7.0 to v1.7.1 in
  Dockerfile and Makefile. (#48)

- Changed logging on "attempting to reach database" during initialization from
  "ERROR" to "WARN", and rephrased it a little. (#50)

- Fixed so failed parsing of build status in the `PUT /build/{buildid}` and
  `POST /build/{buildid}/log` endpoints not silently ignore it and fallback to
  "Scheduling", but instead respond with appropriate problem responses. (#54)

- Removed constraint that project groups cannot be changed in the
  `PUT /project` endpoint. This deprecates the problem
  `/prob/api/project/cannot-change-group`. (#55)

- Removed dead/unused function `getProjectGroupFromGitURL` and type
  `logBroadcaster`. (#57)

- Removed `internal/httputils`, which was moved to
  `github.com/iver-wharf/wharf-core/pkg/cacertutil`. (#52)

- Changed version of Docker base images, relying on "latest" patch version:

  - Alpine: 3.14.0 -> 3.14 (#59)
  - Golang: 1.16.5 -> 1.16 (#59)

## v4.1.1 (2021-07-12)

- Changed version of Docker base images:

  - Alpine: 3.13.4 -> 3.14.0 (#31, #36)
  - Golang: 1.13.4 -> 1.16.5 (#36)

- Changed version of GORMv2 from v1.20.12 to v1.21.11. No major changes, but as
  a bug in GORM was fixed we could finally move to the latest version. (#34)

- Changed references to wharf-core pkg/problem and pkg/ginutil. (#33)

- Changed all logging via `fmt.Print` and sirupsen/logrus to instead use the new
  `github.com/iver-wharf/wharf-core/pkg/logger`. (#37)

- Removed dependency on `github.com/sirupsen/logrus`. (#37)

## v4.1.0 (2021-06-10)

- Added endpoint `PUT /provider` as an idempotent way of creating a
  provider. (#28)

- Add endpoint `PUT /token` as an idempotent way of creating a
  token. (#26)

- Added environment var for setting bind address and port. (#29)

- Fixed missing `failed` field from `main.TestsResults` in
  `GET /build/{buildid}/tests-results`. (#25)

## v4.0.0 (2021-05-28)

- Added [IETF RFC-7807](https://tools.ietf.org/html/rfc7807) compatible problem
  responses on errors instead of just strings. This is a breaking change if
  you're depending on the error message syntax from before. (!45, !46)

- Added Go module caching in the Dockerfile so local iterations will be
  slightly quicker to compile. (!44)

- Added endpoint `GET /version` that returns an object of version data of the
  API itself. (#2)

- Added Swagger spec metadata such as version that equals the version of the
  API, contact information, and license. (#2)

- Changed version of GORM from v1 to v2. Some constraints have been renamed in
  the database, and migrations were added to automatically upgrade the database.
  (!40)

- Changed version of github.com/gin-gonic/gin from v1.4.0 to v1.7.1. (!45)

- Changed GORM `.Where()` clause usage throughout the repo to use less
  positional references and more named references of fields. (!41)

- Changed Go runtime from v1.13 to v1.16. (!44)

- Changed to use `c.ShouldBindJSON` instead of `c.BindJSON` throughout the repo.
  This should result in fewer warnings being logged by gin-gonic. See issue
  [iver-wharf/iver-wharf.github.io#22](https://github.com/iver-wharf/iver-wharf.github.io/issues/22)
  for more information. (!46)

- Changed unimplemented endpoints to return HTTP 501 (Not Implemented)
  status code. Including: (!46)

  - `GET /branch/{branchid}`
  - `GET /branches`
  - `POST /builds/search`

- Removed DB column `token.provider_id` as it was causing a circular reference
  between the `token` and `provider` tables. The `POST /token` endpoint still
  accepts a `providerId` field, but this may be removed in the future. (!40)

- Removed gin-gonic logging endpoints `GET /logs` and `POST /logs`. (!47)

## v3.0.0 (2021-04-13)

- Added ability to sort builds in the `GET /projects/{projectid}/builds`
  endpoint using the new `orderby` query parameter, which defaults to
  `?orderby=buildId desc`. (!35)

- Added way to disable RabbitMQ integration via `RABBITMQENABLED` environment
  variable. If it's unset, empty, or `false` then the integration is disabled.
  If it's `true` then it's enabled. This means it will be disabled by default.
  (!38)

- Changed to use new open sourced `wharf-message-bus-sender` package
  [github.com/iver-wharf/messagebus-go](https://github.com/iver-wharf/messagebus-go)
  and bumped said package version from v0.1.0 to v0.1.1. (!34)

- Changed time fields to be marked with the OpenAPI format `date-time` in the
  build and log models so they can be appropriately parsed as `Date` in the
  TypeScript code generated by swagger-codegen-cli. (!36)

- Removed unused `random.go`. (!34)

- Added `GIT_BRANCH` to jobs params. (!37)

## v2.1.0 (2021-03-15)

- Added CHANGELOG.md to repository. (!26)

- Added `PUT /build/{buildid}?status={status}` to update build status. (!27)

- Changed build status naming. Moved to new file. (!28)

- Updated swag to version 1.7.0. (!30)

- Fixed swag comment to allow posting an artifact file. (!30)

- Fixed issue with wrong arifact downloaded from
  `/build/{buildid}/artifact/{artifactId}` endpoint. (!30)

- Updated swagger type from external library null.String to string. (!32)

## v2.0.0 (2021-01-15)

- Removed Wharf group database table migration that was introduced in v1.0.0.
  (!25)

- Removed `tfs` -> `azuredevops` provider name migration that was introduced
  in v0.8.0. (!25)

- Removed name column datatype change in branch table (to `varchar`)
  migration that was introduced in v1.0.1. (!25)

## v1.1.0 (2021-01-14)

- Changed `POST /project/{projectid}/{stage}/run` so the `branch` parameter is
  now optional, where it will use the default branch name if omitted. (!23)

- Changed `POST /project/{projectid}/{stage}/run` so the `environment` parameter
  is now optional, where it will start the build with no environment filter
  set. (!23)

- Changed the "environment" column in the "build" table to be nullable.
  Automatic migrations will be applied. (!23)

- Fixed `GET /stream` endpoint to sanitize JSON of data sent to `POST /log`
  endpoint. (!24)

## v1.0.1 (2021-01-07)

- Removed `project.BuildHistory` from all `GET /project/*` and
  `GET /projects/*` endpoints. (!18)

- Added new endpoint `GET /projects/{projectid}/builds` to get a paginated
  result of the list of builds. (!18)

- Added dependency on `github.com/sirupsen/logrus`. (!22)

- Fixed minor logging inconsistencies. (!22)

- Fixed wrong parameter type for `artifactId` in OpenAPI definition for
  `GET /build/{buildid}/artifact/{artifactId}`, `string` -> `int`. (!22)

- Changed name column datatype in branch table from `varchar(100)` to `varchar`,
  effectively removing the limit on the length of a project's name (!21).

## v1.0.0 (2020-11-27)

- Added implementation of `PUT /branches` endpoint. (!16)

- Added migrations to move the group data from the group database table to be
  embedded in the project table. (!20)

- Removed the group database table. (!20)

## v0.8.0 (2020-10-23)

- Changed `tfs` provider name to `azuredevops`, with migrations to update the
  database. (!17)

## v0.7.10 (2020-10-20)

- Added dependency on `wharf-message-bus-sender`. (!15)
- Added publishing of build events via RabbitMQ. (!15)

## v0.7.9 (2020-07-03)

- Added sending of `WHARF_INSTANCE` as a query parameter to the Jenkins webhook
  trigger. Value is taken from the `WHARF_INSTANCE` environment variable. (!14)

- Added sending of `REPO_NUMBER` as a query parameter to the Jenkins webhook
  trigger. Value is the project ID, taken from the database. (f9d794c)

## v0.7.8 (2020-06-23)

- Changed list of branches to be sorted by name in all projects endpoints. (!13)

## v0.7.7 (2020-06-04)

- Changed Dockerfile to use Iver self-signed cert from inside the repo at
  `/dev/ca-certificates.crt`. (!12)

## v0.7.6 (2020-06-03)

- Fixed configured cert path in Dockerfile. (!11)

## v0.7.5 (2020-05-29)

- Added Iver self-signed certs to be loaded into the Go `http.DefaultClient`.
  (!10)

## v0.7.2 (2020-05-06)

- Added missing OpenAPI parameters to the
  `POST /project/{projectid}/{stage}/run` endpoint. (!9)

- Added dummy reponse to Jenkins response to not need Jenkins locally, and the
  accompanying added `MOCK_LOCAL_CI_RESPONSE` environment variable to enable it.
  (!8)

- Added new fields to the "build" database table to be populated when starting
  a new build: "gitBranch", "environment", and "stage". (!7)

## v0.7.1 (2020-03-10)

- Changed artifact retreival to refer to the artifact ID instead of the
  artifacts name. `GET /build/{buildid}/artifact/{artifactname}` ->
  `GET /build/{buildid}/artifact/{artifactid}`. (!5)

- Changed OpenAPI return type of `GET /build/{buildid}/artifact/{artifactid}`
  to `file` (BLOB). (!6)

- Fixed logs getting spammed by health checks. Health checks are no longer
  visible in the logs. (!4)

- Fixed `DBLOG` setting only checking if the environment variable was present.
  It now parses the `DBLOG` environment variable as a boolean. (!4)

- Fixed branches not getting loaded in the `GET /projects` endpoint as they
  are in the `GET /project/{projectid}` endpoint. (!3)

## v0.7.0 (2020-02-20)

- Added test results endpoint `GET /tests-results` to return test result summary
  based on uploaded `.trx` artifacts. (!2)

## v0.6.0 (2020-02-04)

- Changed `JENKINS_URL` and `JENKINS_TOKEN` environment variables to `CI_URL`
  and `CI_TOKEN`, respectively. (b0ed707)

- Added "token" foreign key association from the "project" table to the "token"
  table in the database. (b0ed707)

- Added passing of Git provider access token to Jenkins via `GIT_TOKEN` query
  parameter. (b0ed707)

- Removed "job" table from the database. (0d85ddf, af35d71, f9bfbdd)

- Changed `swag init` build in Dockerfile to use `go.mod`. (e284dde)

## v0.5.5 (2020-01-17)

- Changed swaggo build to use Gomodules instead of fixed set of dependencies.
  Cleaning up the Dockerfile. (30110ed)

- Added search endpoint for projects `POST /projects/search`. (!1)

- Added `.wharf-ci.yml` to build via Wharf.

- Removed Wharf API Go client package (`/pkg/client/`) out into its own
  repository. (9685945)

- Added this repository by splitting it out from the joined repo. (a7d5f00)<|MERGE_RESOLUTION|>--- conflicted
+++ resolved
@@ -14,7 +14,10 @@
 
 ## v5.0.0 (WIP)
 
-<<<<<<< HEAD
+- BREAKING: Removed all deprecated environment variable configs, which were
+  marked as deprecated in v4.2.0/#38. Now all environment variables require the
+  `WHARF_` prefix. (#87)
+
 - Added support for Sqlite. Default database driver is still Postgres.
 
   Note: wharf-api must be compiled with `CGO_ENABLED=1` (which is the default
@@ -33,11 +36,6 @@
   or the YAML key `db.path`. Defaults to `wharf-api.db`. (#86)
 
 - Added dependency on `gorm.io/driver/sqlite`. (#86)
-=======
-- BREAKING: Removed all deprecated environment variable configs, which were
-  marked as deprecated in v4.2.0/#38. Now all environment variables require the
-  `WHARF_` prefix. (#87)
->>>>>>> 2b5805fa
 
 - Fixed bug where unable to delete a Project without first deleting all child
   objects. (#64)
