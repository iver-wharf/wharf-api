--- conflicted
+++ resolved
@@ -44,11 +44,7 @@
 - Deprecated POST search endpoints that took the search queries from the HTTP
   request body. They are still supported, but may be removed in the next major
   release (v6.0.0). Please refer to the new endpoints that use query parameter
-<<<<<<< HEAD
-  instead. (#99, #109, #118, #119)
-=======
-  instead. (#99, #109, #123)
->>>>>>> 86bd74ca
+  instead. (#99, #109, #118, #119, #123)
 
   - Use new `GET /project` instead of `GET /projects` or `POST /projects/search`
   - Use new `GET /build` instead of `GET /projects/{projectId}/builds` or `POST /builds/search`
