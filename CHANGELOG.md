# Wharf API changelog

This project tries to follow [SemVer 2.0.0](https://semver.org/).

<!--
	When composing new changes to this list, try to follow convention.

	The WIP release shall be updated just before adding the Git tag.
	From (WIP) to (YYYY-MM-DD), ex: (2021-02-09) for 9th of Febuary, 2021

	A good source on conventions can be found here:
	https://changelog.md/
-->

## v5.1.0 (WIP)

- Deprecated trigger configs (YAML: `ci.triggerUrl` &amp; `ci.triggerToken`,
  environment variables: `WHARF_CI_TRIGGERURL` &amp; `WHARF_CI_TRIGGERTOKEN`)
  in favor of new configuration values that allow specifying up to two different
  execution engines: (#134, #156)

  | YAML               | Environment variable     | Type                  |
  | ------------------ | ------------------------ | --------------------- |
  | `ci.engine.id`     | `WHARF_CI_ENGINE_ID`     | string (max 32 chars) |
  | `ci.engine.name`   | `WHARF_CI_ENGINE_NAME`   | string                |
  | `ci.engine.api`    | `WHARF_CI_ENGINE_API`    | string                |
  | `ci.engine.url`    | `WHARF_CI_ENGINE_URL`    | string                |
  | `ci.engine.token`  | `WHARF_CI_ENGINE_TOKEN`  | string                |
  | `ci.engine2.id`    | `WHARF_CI_ENGINE2_ID`    | string (max 32 chars) |
  | `ci.engine2.name`  | `WHARF_CI_ENGINE2_NAME`  | string                |
  | `ci.engine2.api`   | `WHARF_CI_ENGINE2_API`   | string                |
  | `ci.engine2.url`   | `WHARF_CI_ENGINE2_URL`   | string                |
  | `ci.engine2.token` | `WHARF_CI_ENGINE2_TOKEN` | string                |

  The deprecated trigger configs are used as defaults for the `ci.engine.url`
  and `ci.engine.token` configs.

- Added endpoint `GET /api/engine` for listing execution engines. (#134, #140)

- Added query parameter `?engine=ID` to `POST /api/project/{projectId}/build`
  to allow specifying which execution engine to use for the new build. (#134)

<<<<<<< HEAD
- Added automatic JSON indentation in HTTP responses based on the user agent, if
  they are a desktop, mobile, or tablet device, or specifically cURL. Can be
  disabled by the new query parameter `?pretty=false`. (#158)
=======
- Added gRPC server (on the same port) for injecting logs in a single stream.
  See [`api/wharfapi/v5/builds.proto`](./api/wharfapi/v5/builds.proto) for full
  documentation of the API. (#147)

- Added build field `workerId` that is automatically populated if the engine
  API is `wharf-cmd.v1`. (#156)
>>>>>>> 7353fa23

- Added granular migrations support. Thanks to this, wharf-api now initializes
  much quicker as it can skip applying migrations that are already
  applied. (#144)

- Changed query parameter `?status` and `?statusId` in `GET /api/build` to
  support multiple values, where it will respond with builds matching any of the
  supplied statuses. (#150)

- Changed database column name `token.token` to `token.value` due to a bug in
  the Sqlite database driver. The HTTP response model still uses the field name
  `"token"`. (#144)

<<<<<<< HEAD
- Added dependencies:

  - `github.com/go-gormigrate/gormigrate/v2` v2.0.0 (#144)
  - `github.com/mileusna/useragent` v1.0.2 (#158)
=======
- Added numerous dependencies:

  - `github.com/alta/protopatch` v0.5.0 (#147)
  - `github.com/go-gormigrate/gormigrate/v2` v2.0.0. (#144)
  - `github.com/soheilhy/cmux` v0.1.5 (#147)
  - `google.golang.org/grpc` v1.44.0 (#147)
  - `google.golang.org/protobuf` v1.27.1 (#147)
>>>>>>> 7353fa23

- Changed version of numerous dependencies:

  - `github.com/gin-gonic/gin` from v1.7.4 to v1.7.7. (#151)
  - `github.com/swaggo/gin-swagger` from v1.3.1 to v1.4.1. (#151)
  - `github.com/swaggo/swag` from v1.7.1 to v1.8.0. (#151)
  - `gorm.io/driver/postgres` from v1.1.1 to v1.2.3 (#144)
  - `gorm.io/driver/sqlite` from v1.1.5 to v1.2.6 (#144)
  - `gorm.io/gorm` from v1.21.15 to v1.22.5 (#144)

- Changed Go runtime from v1.16 to v1.17. (#148)

- Fixed `testResultListSummary`, `testResultSummary` and `params` not filled
  when fetching list of builds. (#131)

## v5.0.0 (2022-01-17)

- BREAKING: Changed module path from `github.com/iver-wharf/wharf-api` to
  `github.com/iver-wharf/wharf-api/v5`. (#128)

- BREAKING: Removed all deprecated environment variable configs, which were
  marked as deprecated in v4.2.0/#38. Now all environment variables require the
  `WHARF_` prefix. (#87)

- BREAKING: Changed the following POST creation endpoints to solely create,
  instead of the previous behavior where it instead could update if it found an
  existing database object that matched the HTTP request data: (#88, #93)

  - `POST /project`
  - `POST /provider`
  - `POST /token`

- BREAKING: Removed RabbitMQ integration. All `mq.*` YAML configs and
  `WHARF_MQ_*` environment variables are no longer relevant. This may be
  implemented again later, but inside a new "notification" component instead of
  directly inside wharf-api. (#102)

- Deprecated PUT endpoints that took the object ID from the HTTP request body.
  They are still supported, but may be removed in the next major release
  (v6.0.0). Please refer to the new endpoints that takes the ID from the URL
  path. (#88, #91, #94, #97, #113)

  - Use `PUT /project/{projectId}` instead of `PUT /project`
  - Use `PUT /provider/{providerId}` instead of `PUT /provider`
  - Use `PUT /token/{tokenId}` instead of `PUT /token`
  - Use `PUT /project/{projectId}/branch` instead of `PUT /branches`

- Deprecated POST search endpoints that took the search queries from the HTTP
  request body. They are still supported, but may be removed in the next major
  release (v6.0.0). Please refer to the new endpoints that use query parameter
  instead. (#99, #109, #118, #119, #123)

  - Use new `GET /project` instead of `GET /projects` or `POST /projects/search`
  - Use new `GET /build` instead of `GET /projects/{projectId}/builds` or `POST /builds/search`
  - Use new `GET /provider` instead of `GET /providers` or `POST /providers/search`
  - Use new `GET /token` instead of `GET /tokens` or `POST /tokens/search`
  - Use new `GET /build/{buildId}/artifact` instead of `GET /build/{buildId}/artifacts`

- Deprecated `/branch` and `/branches` endpoints in favor of
  new `/project/{projectId}/branch` endpoints. (#120, #121)

- Deprecated `PUT /build/{buildId}` in favor of new `PUT /build/{buildId}/status`
  endpoint. (#120, #121)

- Deprecated `POST /project/{projectId}/{stage}/run` in favor of
  new `POST /project/{projectId}/build` endpoint. (#120, #121)

- Added new GET endpoints to get list of objects (as mentioned in note above),
  with large set of query parameters. Major difference with their "plural"
  GET counterparts, they all return paginated results instead, as well as a
  `"totalCount"` field for the overall query.

  By default all these new endpoints use a default limit of 100, but this can
  be disabled by specifying `?limit=0`. (#109, #118)

- Added configuration of specific origins for CORS via the environment variable
  `WHARF_HTTP_CORS_ALLOWORIGINS` or the YAML key `http.cors.allowOrigins`. This
  is to make sending `Authorization` headers possible. (#101)

- Added a slew of options for setting OIDC parameters (see WHARF_HTTP_OIDC_*)
  for JWT token verification. Upon setting `WHARF_HTTP_OIDC_ENABLE=true` a
  check will be enforced for requests sent to the api such that all
  requests not carrying a valid bearer token will fail.

- Added support for Sqlite. Default database driver is still Postgres.

  Note: wharf-api must be compiled with `CGO_ENABLED=1` (which is the default
  for Go builds) but our Docker build is compiled with `CGO_ENABLED=0`. If you
  need Sqlite support in our Docker image, then please file a new issue over
  at <https://github.com/iver-wharf/wharf-api/issues/new>, and we will take a
  look at it. (#86)

- Added configuration for selecting database driver, environment variable
  `WHARF_DB_DRIVER` or the YAML key `db.driver`. Valid values: (#86)

  - `postgres` (default)
  - `sqlite`

- Added configuration for Sqlite file path, environment variable `WHARF_DB_PATH`
  or the YAML key `db.path`. Defaults to `wharf-api.db`. (#86)

- Added dependency on `gorm.io/driver/sqlite`. (#86)

- Added `updatedAt` and `createdAt` fields to the following models: (#111)

  - `response.Artifact`
  - `response.Branch`
  - `response.Build`
  - `response.Project`
  - `response.Provider`
  - `response.TestResultDetail`
  - `response.TestResultSummary`
  - `response.Token`

  Objects created and updated before this patch will have the value `null`, but
  will get a valid date on first update, such as on first refresh for a project.

- Fixed bug where unable to delete a Project without first deleting all child
  objects. (#64)

- Fixed where wharf-core logging for Gin debug and error messages were set up
  after they were initially used, leading to a mix of wharf-core and Gin
  formatted logs. (#63)

- Added database tables: (#43)

  - test_result_detail
  - test_result_summary

- Added test-result specific endpoints: (#43, #118)

  - `POST /build/{buildid}/test-result`

    This should be used instead of `POST /build/{buildid}/artifact`
    when uploading test result files.

  - `GET /build/{buildid}/test-result/detail`

  - `GET /build/{buildid}/test-result/summary`

  - `GET /build/{buildid}/test-result/summary/{artifactId}`

  - `GET /build/{buildid}/test-result/summary/{artifactId}/detail`

  - `GET /build/{buildid}/test-result/list-summary`

- Deprecated endpoint `GET /build/{buildid}/tests-results`.

  Use `GET /build/{buildid}/test-result/list-summary` instead. The response
  data is slightly different; it has additional properties, and does not have a
  `status` property. (#43, #77, #118)

- Changed format of all endpoint's path parameters from all lowercase to
  camelCase: (#76)

  - branchid -> branchId
  - projectid -> projectId
  - providerid -> providerId
  - tokenid -> tokenId
  - buildid -> buildId

  This affects the Swagger documentation, but has no behavioral implications.

- Deprecated endpoint `GET /branch/{branchId}`. Getting a single branch by its
  ID has not been shown to have any benefits. Please refer to the
  `GET /project/{projectId}` endpoint instead. (#75)

- Removed `Provider.UploadURL` and all references to it, as it was unused. (#82)

- Removed DB column `provider.upload_url`, as it was unused. (#82)

- Added `TestResultListSummary` field to `Build` database model. This allows you
  to avoid `N+1` HTTP requests when listing builds to show test summaries. (#80)

- Changed to preload `TestResultSummaries` field of `Build` database
  model. (#80)

- Added packages for "Plain Old Go Objects", with finer-grained decoupling
  between database, HTTP request, and HTTP response models.
  The Swagger documentation is affected by this, and some unused fields have
  been removed from certain endpoints, such as the `tokenId` in `POST /token`.
  The new packages are: (#78, #83)

  - `pkg/model/database`
  - `pkg/model/request`
  - `pkg/model/response`

- Added more backend validation on some endpoints, such as enforcing `name`
  field to be set when creating a new project. (#83)

- Fixed `PUT /token` where it did not use the `providerId` value from the HTTP
  request body. It now sets the provider's token if the field is supplied and
  non-zero. (#78)

- Added Swagger operation IDs to all endpoints. This has no effect on the API's
  behavior, but affects code generators. (#79)

- Fixed bug where projects created using the deprecated `PUT /project` endpoint
  would have set a null `ProviderID` in the database. (#96)

- Added Swagger attribute `minimum` to all ID path parameters, response bodies,
  and request bodies, as we do not support negative values there. (#98)

- Changed a lot of database columns to be `NOT NULL` where wharf-api already
  didn't support null/nil values. Migration steps have been added so any
  potential null values will be changed to empty strings or zeroes.
  The updated columns are: (#100)

  - `artifact.file_name`
  - `build_param.value`
  - `param.default_value`
  - `param.value`
  - `project.avatar_url`
  - `project.build_definition`
  - `project.description`
  - `project.git_url`
  - `project.group_name`
  - `test_result_summary.file_name`
  - `token.user_name`

- Added new field `RemoteProjectID` to the project model. (#112)

- Added endpoints to allow setting manual overrides for a project. These
  overrides are used in responses from `GET /project` and other, as well as in
  build parameters for newly started builds. New endpoints: (#117, #127)

  - `GET /project/{projectId}/override` to get all overrides
  - `PUT /project/{projectId}/override` to set all overrides
  - `DELETE /project/{projectId}/override` to clear all overrides

- Changed version of `github.com/iver-wharf/wharf-core` from v1.2.0 to v1.3.0.
  (#125)

- Changed Dockerfile for easier windows building. (#126)

## v4.2.0 (2021-09-10)

- Added support for the TZ environment variable (setting timezones ex.
  `"Europe/Stockholm"`) through the tzdata package. (#40)

- Added config loading from YAML files using
  `github.com/iver-wharf/wharf-core/pkg/config` together with new config models
  for configuring wharf-api. See `config.go` or the reference documentation on
  the `Config` type for information on how to configure wharf-api. (#38, #51)

- Deprecated all environment variable configs. They are still supported, but may
  be removed in the next major release (v5.0.0). Please refer to the new config
  schema seen in `config.go` and `config_example_test.go`. (#38)

- Added Makefile to simplify building and developing the project locally.
  (#41, #42)

- Added wharf-core logging for Gin debug and errors logging. (#45)

- Added wharf-core logging for GORM debug logging. (#45)

- Changed version of `github.com/iver-wharf/wharf-core` from v1.0.0 to v1.2.0.
  (#45, #52)

- Added documentation to the remaining types in the project. No more linting
  errors! (#46, #54)

- Added new endpoints `/api/ping` and `/api/health`. (#44)

- Deprecated `/` and `/health` endpoints, soon to be moved to `/api/ping` and
  `/api/health` respectively, so they are aligned with the current Swagger
  documentation. (#44)

- Changed logging and moved the `httputils` package to stay consistent with the
  provider API repos. (#47)

- Changed version of `github.com/swaggo/swag/cmd/swag` from v1.7.0 to v1.7.1 in
  Dockerfile and Makefile. (#48)

- Changed logging on "attempting to reach database" during initialization from
  "ERROR" to "WARN", and rephrased it a little. (#50)

- Fixed so failed parsing of build status in the `PUT /build/{buildid}` and
  `POST /build/{buildid}/log` endpoints not silently ignore it and fallback to
  "Scheduling", but instead respond with appropriate problem responses. (#54)

- Removed constraint that project groups cannot be changed in the
  `PUT /project` endpoint. This deprecates the problem
  `/prob/api/project/cannot-change-group`. (#55)

- Removed dead/unused function `getProjectGroupFromGitURL` and type
  `logBroadcaster`. (#57)

- Removed `internal/httputils`, which was moved to
  `github.com/iver-wharf/wharf-core/pkg/cacertutil`. (#52)

- Changed version of Docker base images, relying on "latest" patch version:

  - Alpine: 3.14.0 -> 3.14 (#59)
  - Golang: 1.16.5 -> 1.16 (#59)

## v4.1.1 (2021-07-12)

- Changed version of Docker base images:

  - Alpine: 3.13.4 -> 3.14.0 (#31, #36)
  - Golang: 1.13.4 -> 1.16.5 (#36)

- Changed version of GORMv2 from v1.20.12 to v1.21.11. No major changes, but as
  a bug in GORM was fixed we could finally move to the latest version. (#34)

- Changed references to wharf-core pkg/problem and pkg/ginutil. (#33)

- Changed all logging via `fmt.Print` and sirupsen/logrus to instead use the new
  `github.com/iver-wharf/wharf-core/pkg/logger`. (#37)

- Removed dependency on `github.com/sirupsen/logrus`. (#37)

## v4.1.0 (2021-06-10)

- Added endpoint `PUT /provider` as an idempotent way of creating a
  provider. (#28)

- Add endpoint `PUT /token` as an idempotent way of creating a
  token. (#26)

- Added environment var for setting bind address and port. (#29)

- Fixed missing `failed` field from `main.TestsResults` in
  `GET /build/{buildid}/tests-results`. (#25)

## v4.0.0 (2021-05-28)

- Added [IETF RFC-7807](https://tools.ietf.org/html/rfc7807) compatible problem
  responses on errors instead of just strings. This is a breaking change if
  you're depending on the error message syntax from before. (!45, !46)

- Added Go module caching in the Dockerfile so local iterations will be
  slightly quicker to compile. (!44)

- Added endpoint `GET /version` that returns an object of version data of the
  API itself. (#2)

- Added Swagger spec metadata such as version that equals the version of the
  API, contact information, and license. (#2)

- Changed version of GORM from v1 to v2. Some constraints have been renamed in
  the database, and migrations were added to automatically upgrade the database.
  (!40)

- Changed version of github.com/gin-gonic/gin from v1.4.0 to v1.7.1. (!45)

- Changed GORM `.Where()` clause usage throughout the repo to use less
  positional references and more named references of fields. (!41)

- Changed Go runtime from v1.13 to v1.16. (!44)

- Changed to use `c.ShouldBindJSON` instead of `c.BindJSON` throughout the repo.
  This should result in fewer warnings being logged by gin-gonic. See issue
  [iver-wharf/iver-wharf.github.io#22](https://github.com/iver-wharf/iver-wharf.github.io/issues/22)
  for more information. (!46)

- Changed unimplemented endpoints to return HTTP 501 (Not Implemented)
  status code. Including: (!46)

  - `GET /branch/{branchid}`
  - `GET /branches`
  - `POST /builds/search`

- Removed DB column `token.provider_id` as it was causing a circular reference
  between the `token` and `provider` tables. The `POST /token` endpoint still
  accepts a `providerId` field, but this may be removed in the future. (!40)

- Removed gin-gonic logging endpoints `GET /logs` and `POST /logs`. (!47)

## v3.0.0 (2021-04-13)

- Added ability to sort builds in the `GET /projects/{projectid}/builds`
  endpoint using the new `orderby` query parameter, which defaults to
  `?orderby=buildId desc`. (!35)

- Added way to disable RabbitMQ integration via `RABBITMQENABLED` environment
  variable. If it's unset, empty, or `false` then the integration is disabled.
  If it's `true` then it's enabled. This means it will be disabled by default.
  (!38)

- Changed to use new open sourced `wharf-message-bus-sender` package
  [github.com/iver-wharf/messagebus-go](https://github.com/iver-wharf/messagebus-go)
  and bumped said package version from v0.1.0 to v0.1.1. (!34)

- Changed time fields to be marked with the OpenAPI format `date-time` in the
  build and log models so they can be appropriately parsed as `Date` in the
  TypeScript code generated by swagger-codegen-cli. (!36)

- Removed unused `random.go`. (!34)

- Added `GIT_BRANCH` to jobs params. (!37)

## v2.1.0 (2021-03-15)

- Added CHANGELOG.md to repository. (!26)

- Added `PUT /build/{buildid}?status={status}` to update build status. (!27)

- Changed build status naming. Moved to new file. (!28)

- Updated swag to version 1.7.0. (!30)

- Fixed swag comment to allow posting an artifact file. (!30)

- Fixed issue with wrong arifact downloaded from
  `/build/{buildid}/artifact/{artifactId}` endpoint. (!30)

- Updated swagger type from external library null.String to string. (!32)

## v2.0.0 (2021-01-15)

- Removed Wharf group database table migration that was introduced in v1.0.0.
  (!25)

- Removed `tfs` -> `azuredevops` provider name migration that was introduced
  in v0.8.0. (!25)

- Removed name column datatype change in branch table (to `varchar`)
  migration that was introduced in v1.0.1. (!25)

## v1.1.0 (2021-01-14)

- Changed `POST /project/{projectid}/{stage}/run` so the `branch` parameter is
  now optional, where it will use the default branch name if omitted. (!23)

- Changed `POST /project/{projectid}/{stage}/run` so the `environment` parameter
  is now optional, where it will start the build with no environment filter
  set. (!23)

- Changed the "environment" column in the "build" table to be nullable.
  Automatic migrations will be applied. (!23)

- Fixed `GET /stream` endpoint to sanitize JSON of data sent to `POST /log`
  endpoint. (!24)

## v1.0.1 (2021-01-07)

- Removed `project.BuildHistory` from all `GET /project/*` and
  `GET /projects/*` endpoints. (!18)

- Added new endpoint `GET /projects/{projectid}/builds` to get a paginated
  result of the list of builds. (!18)

- Added dependency on `github.com/sirupsen/logrus`. (!22)

- Fixed minor logging inconsistencies. (!22)

- Fixed wrong parameter type for `artifactId` in OpenAPI definition for
  `GET /build/{buildid}/artifact/{artifactId}`, `string` -> `int`. (!22)

- Changed name column datatype in branch table from `varchar(100)` to `varchar`,
  effectively removing the limit on the length of a project's name (!21).

## v1.0.0 (2020-11-27)

- Added implementation of `PUT /branches` endpoint. (!16)

- Added migrations to move the group data from the group database table to be
  embedded in the project table. (!20)

- Removed the group database table. (!20)

## v0.8.0 (2020-10-23)

- Changed `tfs` provider name to `azuredevops`, with migrations to update the
  database. (!17)

## v0.7.10 (2020-10-20)

- Added dependency on `wharf-message-bus-sender`. (!15)
- Added publishing of build events via RabbitMQ. (!15)

## v0.7.9 (2020-07-03)

- Added sending of `WHARF_INSTANCE` as a query parameter to the Jenkins webhook
  trigger. Value is taken from the `WHARF_INSTANCE` environment variable. (!14)

- Added sending of `REPO_NUMBER` as a query parameter to the Jenkins webhook
  trigger. Value is the project ID, taken from the database. (f9d794c)

## v0.7.8 (2020-06-23)

- Changed list of branches to be sorted by name in all projects endpoints. (!13)

## v0.7.7 (2020-06-04)

- Changed Dockerfile to use Iver self-signed cert from inside the repo at
  `/dev/ca-certificates.crt`. (!12)

## v0.7.6 (2020-06-03)

- Fixed configured cert path in Dockerfile. (!11)

## v0.7.5 (2020-05-29)

- Added Iver self-signed certs to be loaded into the Go `http.DefaultClient`.
  (!10)

## v0.7.2 (2020-05-06)

- Added missing OpenAPI parameters to the
  `POST /project/{projectid}/{stage}/run` endpoint. (!9)

- Added dummy reponse to Jenkins response to not need Jenkins locally, and the
  accompanying added `MOCK_LOCAL_CI_RESPONSE` environment variable to enable it.
  (!8)

- Added new fields to the "build" database table to be populated when starting
  a new build: "gitBranch", "environment", and "stage". (!7)

## v0.7.1 (2020-03-10)

- Changed artifact retreival to refer to the artifact ID instead of the
  artifacts name. `GET /build/{buildid}/artifact/{artifactname}` ->
  `GET /build/{buildid}/artifact/{artifactid}`. (!5)

- Changed OpenAPI return type of `GET /build/{buildid}/artifact/{artifactid}`
  to `file` (BLOB). (!6)

- Fixed logs getting spammed by health checks. Health checks are no longer
  visible in the logs. (!4)

- Fixed `DBLOG` setting only checking if the environment variable was present.
  It now parses the `DBLOG` environment variable as a boolean. (!4)

- Fixed branches not getting loaded in the `GET /projects` endpoint as they
  are in the `GET /project/{projectid}` endpoint. (!3)

## v0.7.0 (2020-02-20)

- Added test results endpoint `GET /tests-results` to return test result summary
  based on uploaded `.trx` artifacts. (!2)

## v0.6.0 (2020-02-04)

- Changed `JENKINS_URL` and `JENKINS_TOKEN` environment variables to `CI_URL`
  and `CI_TOKEN`, respectively. (b0ed707)

- Added "token" foreign key association from the "project" table to the "token"
  table in the database. (b0ed707)

- Added passing of Git provider access token to Jenkins via `GIT_TOKEN` query
  parameter. (b0ed707)

- Removed "job" table from the database. (0d85ddf, af35d71, f9bfbdd)

- Changed `swag init` build in Dockerfile to use `go.mod`. (e284dde)

## v0.5.5 (2020-01-17)

- Changed swaggo build to use Gomodules instead of fixed set of dependencies.
  Cleaning up the Dockerfile. (30110ed)

- Added search endpoint for projects `POST /projects/search`. (!1)

- Added `.wharf-ci.yml` to build via Wharf.

- Removed Wharf API Go client package (`/pkg/client/`) out into its own
  repository. (9685945)

- Added this repository by splitting it out from the joined repo. (a7d5f00)<|MERGE_RESOLUTION|>--- conflicted
+++ resolved
@@ -40,22 +40,20 @@
 - Added query parameter `?engine=ID` to `POST /api/project/{projectId}/build`
   to allow specifying which execution engine to use for the new build. (#134)
 
-<<<<<<< HEAD
+- Added gRPC server (on the same port) for injecting logs in a single stream.
+  See [`api/wharfapi/v5/builds.proto`](./api/wharfapi/v5/builds.proto) for full
+  documentation of the API. (#147)
+
+- Added build field `workerId` that is automatically populated if the engine
+  API is `wharf-cmd.v1`. (#156)
+
+- Added granular migrations support. Thanks to this, wharf-api now initializes
+  much quicker as it can skip applying migrations that are already
+  applied. (#144)
+
 - Added automatic JSON indentation in HTTP responses based on the user agent, if
   they are a desktop, mobile, or tablet device, or specifically cURL. Can be
   disabled by the new query parameter `?pretty=false`. (#158)
-=======
-- Added gRPC server (on the same port) for injecting logs in a single stream.
-  See [`api/wharfapi/v5/builds.proto`](./api/wharfapi/v5/builds.proto) for full
-  documentation of the API. (#147)
-
-- Added build field `workerId` that is automatically populated if the engine
-  API is `wharf-cmd.v1`. (#156)
->>>>>>> 7353fa23
-
-- Added granular migrations support. Thanks to this, wharf-api now initializes
-  much quicker as it can skip applying migrations that are already
-  applied. (#144)
 
 - Changed query parameter `?status` and `?statusId` in `GET /api/build` to
   support multiple values, where it will respond with builds matching any of the
@@ -65,26 +63,20 @@
   the Sqlite database driver. The HTTP response model still uses the field name
   `"token"`. (#144)
 
-<<<<<<< HEAD
 - Added dependencies:
 
+  - `github.com/alta/protopatch` v0.5.0 (#147)
   - `github.com/go-gormigrate/gormigrate/v2` v2.0.0 (#144)
   - `github.com/mileusna/useragent` v1.0.2 (#158)
-=======
-- Added numerous dependencies:
-
-  - `github.com/alta/protopatch` v0.5.0 (#147)
-  - `github.com/go-gormigrate/gormigrate/v2` v2.0.0. (#144)
   - `github.com/soheilhy/cmux` v0.1.5 (#147)
   - `google.golang.org/grpc` v1.44.0 (#147)
   - `google.golang.org/protobuf` v1.27.1 (#147)
->>>>>>> 7353fa23
 
 - Changed version of numerous dependencies:
 
-  - `github.com/gin-gonic/gin` from v1.7.4 to v1.7.7. (#151)
-  - `github.com/swaggo/gin-swagger` from v1.3.1 to v1.4.1. (#151)
-  - `github.com/swaggo/swag` from v1.7.1 to v1.8.0. (#151)
+  - `github.com/gin-gonic/gin` from v1.7.4 to v1.7.7 (#151)
+  - `github.com/swaggo/gin-swagger` from v1.3.1 to v1.4.1 (#151)
+  - `github.com/swaggo/swag` from v1.7.1 to v1.8.0 (#151)
   - `gorm.io/driver/postgres` from v1.1.1 to v1.2.3 (#144)
   - `gorm.io/driver/sqlite` from v1.1.5 to v1.2.6 (#144)
   - `gorm.io/gorm` from v1.21.15 to v1.22.5 (#144)
