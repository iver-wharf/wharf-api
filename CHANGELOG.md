# Wharf API changelog

This project tries to follow [SemVer 2.0.0](https://semver.org/).

<!--
	When composing new changes to this list, try to follow convention.

	The WIP release shall be updated just before adding the Git tag.
	From (WIP) to (YYYY-MM-DD), ex: (2021-02-09) for 9th of Febuary, 2021

	A good source on conventions can be found here:
	https://changelog.md/
-->

## v4.2.0 (WIP)

- Added support for the TZ environment variable (setting timezones ex.
  `"Europe/Stockholm"`) through the tzdata package. (#40)

- Added config loading from YAML files using
  `github.com/iver-wharf/wharf-core/pkg/config` together with new config models
  for configuring wharf-api. See `config.go` or the reference documentation on
  the `Config` type for information on how to configure wharf-api. (#38, #51)

- Deprecated all environment variable configs. They are still supported, but may
  be removed in the next major release (v5.0.0). Please refer to the new config
  schema seen in `config.go` and `config_example_test.go`. (#38)

- Added Makefile to simplify building and developing the project locally.
  (#41, #42)

- Added wharf-core logging for Gin debug and errors logging. (#45)

- Added wharf-core logging for GORM debug logging. (#45)

- Changed version of `github.com/iver-wharf/wharf-core` from v1.0.0 to v1.1.0.
  (#45)

- Added documentation to the remaining types in the project. No more linting
  errors! (#46, #54)

- Added new endpoints `/api/ping` and `/api/health`. (#44)

- Deprecated `/` and `/health` endpoints, soon to be moved to `/api/ping` and
  `/api/health` respectively, so they are aligned with the current Swagger
  documentation. (#44)

- Changed logging and moved the `httputils` package to stay consistent with the
  provider API repos. (#47)

- Changed version of `github.com/swaggo/swag/cmd/swag` from v1.7.0 to v1.7.1 in
  Dockerfile and Makefile. (#48)

- Changed logging on "attempting to reach database" during initialization from
  "ERROR" to "WARN", and rephrased it a little. (#50)

<<<<<<< HEAD
- Fixed so failed parsing of build status in the `PUT /build/{buildid}` and
  `POST /build/{buildid}/log` endpoints not silently ignore it and fallback to
  "Scheduling", but instead respond with appropriate problem responses. (#54)
=======
- Removed constraint that project groups cannot be changed in the
  `PUT /project` endpoint. This deprecates the problem
  `/prob/api/project/cannot-change-group`. (#55)
>>>>>>> 13cf4646

## v4.1.1 (2021-07-12)

- Changed version of Docker base images:

  - Alpine: 3.13.4 -> 3.14.0 (#31, #36)
  - Golang: 1.13.4 -> 1.16.5 (#36)

- Changed version of GORMv2 from v1.20.12 to v1.21.11. No major changes, but as
  a bug in GORM was fixed we could finally move to the latest version. (#34)

- Changed references to wharf-core pkg/problem and pkg/ginutil. (#33)

- Changed all logging via `fmt.Print` and sirupsen/logrus to instead use the new
  `github.com/iver-wharf/wharf-core/pkg/logger`. (#37)

- Removed dependency on `github.com/sirupsen/logrus`. (#37)

## v4.1.0 (2021-06-10)

- Added endpoint `PUT /provider` as an idempotent way of creating a
  provider. (#28)

- Add endpoint `PUT /token` as an idempotent way of creating a
  token. (#26)

- Added environment var for setting bind address and port. (#29)

- Fixed missing `failed` field from `main.TestsResults` in
  `GET /build/{buildid}/tests-results`. (#25)

## v4.0.0 (2021-05-28)

- Added [IETF RFC-7807](https://tools.ietf.org/html/rfc7807) compatible problem
  responses on errors instead of just strings. This is a breaking change if
  you're depending on the error message syntax from before. (!45, !46)

- Added Go module caching in the Dockerfile so local iterations will be
  slightly quicker to compile. (!44)

- Added endpoint `GET /version` that returns an object of version data of the
  API itself. (#2)

- Added Swagger spec metadata such as version that equals the version of the
  API, contact information, and license. (#2)

- Changed version of GORM from v1 to v2. Some constraints have been renamed in
  the database, and migrations were added to automatically upgrade the database.
  (!40)

- Changed version of github.com/gin-gonic/gin from v1.4.0 to v1.7.1. (!45)

- Changed GORM `.Where()` clause usage throughout the repo to use less
  positional references and more named references of fields. (!41)

- Changed Go runtime from v1.13 to v1.16. (!44)

- Changed to use `c.ShouldBindJSON` instead of `c.BindJSON` throughout the repo.
  This should result in fewer warnings being logged by gin-gonic. See issue
  [iver-wharf/iver-wharf.github.io#22](https://github.com/iver-wharf/iver-wharf.github.io/issues/22)
  for more information. (!46)

- Changed unimplemented endpoints to return HTTP 501 (Not Implemented)
  status code. Including: (!46)

  - `GET /branch/{branchid}`
  - `GET /branches`
  - `POST /builds/search`

- Removed DB column `token.provider_id` as it was causing a circular reference
  between the `token` and `provider` tables. The `POST /token` endpoint still
  accepts a `providerId` field, but this may be removed in the future. (!40)

- Removed gin-gonic logging endpoints `GET /logs` and `POST /logs`. (!47)

## v3.0.0 (2021-04-13)

- Added ability to sort builds in the `GET /projects/{projectid}/builds`
  endpoint using the new `orderby` query parameter, which defaults to
  `?orderby=buildId desc`. (!35)

- Added way to disable RabbitMQ integration via `RABBITMQENABLED` environment
  variable. If it's unset, empty, or `false` then the integration is disabled.
  If it's `true` then it's enabled. This means it will be disabled by default.
  (!38)

- Changed to use new open sourced `wharf-message-bus-sender` package
  [github.com/iver-wharf/messagebus-go](https://github.com/iver-wharf/messagebus-go)
  and bumped said package version from v0.1.0 to v0.1.1. (!34)

- Changed time fields to be marked with the OpenAPI format `date-time` in the
  build and log models so they can be appropriately parsed as `Date` in the
  TypeScript code generated by swagger-codegen-cli. (!36)

- Removed unused `random.go`. (!34)

- Added `GIT_BRANCH` to jobs params. (!37)

## v2.1.0 (2021-03-15)

- Added CHANGELOG.md to repository. (!26)

- Added `PUT /build/{buildid}?status={status}` to update build status. (!27)

- Changed build status naming. Moved to new file. (!28)

- Updated swag to version 1.7.0. (!30)

- Fixed swag comment to allow posting an artifact file. (!30)

- Fixed issue with wrong arifact downloaded from
  `/build/{buildid}/artifact/{artifactId}` endpoint. (!30)

- Updated swagger type from external library null.String to string. (!32)

## v2.0.0 (2021-01-15)

- Removed Wharf group database table migration that was introduced in v1.0.0.
  (!25)

- Removed `tfs` -> `azuredevops` provider name migration that was introduced
  in v0.8.0. (!25)

- Removed name column datatype change in branch table (to `varchar`)
  migration that was introduced in v1.0.1. (!25)

## v1.1.0 (2021-01-14)

- Changed `POST /project/{projectid}/{stage}/run` so the `branch` parameter is
  now optional, where it will use the default branch name if omitted. (!23)

- Changed `POST /project/{projectid}/{stage}/run` so the `environment` parameter
  is now optional, where it will start the build with no environment filter
  set. (!23)

- Changed the "environment" column in the "build" table to be nullable.
  Automatic migrations will be applied. (!23)

- Fixed `GET /stream` endpoint to sanitize JSON of data sent to `POST /log`
  endpoint. (!24)

## v1.0.1 (2021-01-07)

- Removed `project.BuildHistory` from all `GET /project/*` and
  `GET /projects/*` endpoints. (!18)

- Added new endpoint `GET /projects/{projectid}/builds` to get a paginated
  result of the list of builds. (!18)

- Added dependency on `github.com/sirupsen/logrus`. (!22)

- Fixed minor logging inconsistencies. (!22)

- Fixed wrong parameter type for `artifactId` in OpenAPI definition for
  `GET /build/{buildid}/artifact/{artifactId}`, `string` -> `int`. (!22)

- Changed name column datatype in branch table from `varchar(100)` to `varchar`,
  effectively removing the limit on the length of a project's name (!21).

## v1.0.0 (2020-11-27)

- Added implementation of `PUT /branches` endpoint. (!16)

- Added migrations to move the group data from the group database table to be
  embedded in the project table. (!20)

- Removed the group database table. (!20)

## v0.8.0 (2020-10-23)

- Changed `tfs` provider name to `azuredevops`, with migrations to update the
  database. (!17)

## v0.7.10 (2020-10-20)

- Added dependency on `wharf-message-bus-sender`. (!15)
- Added publishing of build events via RabbitMQ. (!15)

## v0.7.9 (2020-07-03)

- Added sending of `WHARF_INSTANCE` as a query parameter to the Jenkins webhook
  trigger. Value is taken from the `WHARF_INSTANCE` environment variable. (!14)

- Added sending of `REPO_NUMBER` as a query parameter to the Jenkins webhook
  trigger. Value is the project ID, taken from the database. (f9d794c)

## v0.7.8 (2020-06-23)

- Changed list of branches to be sorted by name in all projects endpoints. (!13)

## v0.7.7 (2020-06-04)

- Changed Dockerfile to use Iver self-signed cert from inside the repo at
  `/dev/ca-certificates.crt`. (!12)

## v0.7.6 (2020-06-03)

- Fixed configured cert path in Dockerfile. (!11)

## v0.7.5 (2020-05-29)

- Added Iver self-signed certs to be loaded into the Go `http.DefaultClient`.
  (!10)

## v0.7.2 (2020-05-06)

- Added missing OpenAPI parameters to the
  `POST /project/{projectid}/{stage}/run` endpoint. (!9)

- Added dummy reponse to Jenkins response to not need Jenkins locally, and the
  accompanying added `MOCK_LOCAL_CI_RESPONSE` environment variable to enable it.
  (!8)

- Added new fields to the "build" database table to be populated when starting
  a new build: "gitBranch", "environment", and "stage". (!7)

## v0.7.1 (2020-03-10)

- Changed artifact retreival to refer to the artifact ID instead of the
  artifacts name. `GET /build/{buildid}/artifact/{artifactname}` ->
  `GET /build/{buildid}/artifact/{artifactid}`. (!5)

- Changed OpenAPI return type of `GET /build/{buildid}/artifact/{artifactid}`
  to `file` (BLOB). (!6)

- Fixed logs getting spammed by health checks. Health checks are no longer
  visible in the logs. (!4)

- Fixed `DBLOG` setting only checking if the environment variable was present.
  It now parses the `DBLOG` environment variable as a boolean. (!4)

- Fixed branches not getting loaded in the `GET /projects` endpoint as they
  are in the `GET /project/{projectid}` endpoint. (!3)

## v0.7.0 (2020-02-20)

- Added test results endpoint `GET /tests-results` to return test result summary
  based on uploaded `.trx` artifacts. (!2)

## v0.6.0 (2020-02-04)

- Changed `JENKINS_URL` and `JENKINS_TOKEN` environment variables to `CI_URL`
  and `CI_TOKEN`, respectively. (b0ed707)

- Added "token" foreign key association from the "project" table to the "token"
  table in the database. (b0ed707)

- Added passing of Git provider access token to Jenkins via `GIT_TOKEN` query
  parameter. (b0ed707)

- Removed "job" table from the database. (0d85ddf, af35d71, f9bfbdd)

- Changed `swag init` build in Dockerfile to use `go.mod`. (e284dde)

## v0.5.5 (2020-01-17)

- Changed swaggo build to use Gomodules instead of fixed set of dependencies.
  Cleaning up the Dockerfile. (30110ed)

- Added search endpoint for projects `POST /projects/search`. (!1)

- Added `.wharf-ci.yml` to build via Wharf.

- Removed Wharf API Go client package (`/pkg/client/`) out into its own
  repository. (9685945)

- Added this repository by splitting it out from the joined repo. (a7d5f00)<|MERGE_RESOLUTION|>--- conflicted
+++ resolved
@@ -54,15 +54,13 @@
 - Changed logging on "attempting to reach database" during initialization from
   "ERROR" to "WARN", and rephrased it a little. (#50)
 
-<<<<<<< HEAD
 - Fixed so failed parsing of build status in the `PUT /build/{buildid}` and
   `POST /build/{buildid}/log` endpoints not silently ignore it and fallback to
   "Scheduling", but instead respond with appropriate problem responses. (#54)
-=======
+
 - Removed constraint that project groups cannot be changed in the
   `PUT /project` endpoint. This deprecates the problem
   `/prob/api/project/cannot-change-group`. (#55)
->>>>>>> 13cf4646
 
 ## v4.1.1 (2021-07-12)
 
