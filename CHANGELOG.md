--- conflicted
+++ resolved
@@ -49,7 +49,17 @@
   data is slightly different; it has additional properties, and does not have a
   `status` property. (#43)
 
-<<<<<<< HEAD
+- Changed format of all endpoint's path parameters from all lowercase to
+  camelCase: (#76)
+
+  - branchid -> branchId
+  - projectid -> projectId
+  - providerid -> providerId
+  - tokenid -> tokenId
+  - buildid -> buildId
+
+  This affects the Swagger documentation, but has no behavioral implications.
+
 - Added packages for "Plain Old Go Objects", with finer-grained decoupling
   between database, HTTP request, and HTTP response models.
   The Swagger documentation is affected by this, and some unused fields have
@@ -63,18 +73,6 @@
 - Fixed `PUT /token` where it did not use the `providerId` value from the HTTP
   request body. It now sets the provider's token if the field is supplied and
   non-zero. (#78)
-=======
-- Changed format of all endpoint's path parameters from all lowercase to
-  camelCase: (#76)
-
-  - branchid -> branchId
-  - projectid -> projectId
-  - providerid -> providerId
-  - tokenid -> tokenId
-  - buildid -> buildId
-
-  This affects the Swagger documentation, but has no behavioral implications.
->>>>>>> 7b584c57
 
 ## v4.2.0 (2021-09-10)
 
