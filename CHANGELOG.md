# Wharf API changelog

This project tries to follow [SemVer 2.0.0](https://semver.org/).

<!--
	When composing new changes to this list, try to follow convention.

	The WIP release shall be updated just before adding the Git tag.
	From (WIP) to (YYYY-MM-DD), ex: (2021-02-09) for 9th of Febuary, 2021

	A good source on conventions can be found here:
	https://changelog.md/
-->

## v4.3.0 (WIP)

- Fixed bug where unable to delete a Project without first deleting all child
  objects. (#64)

- Fixed where wharf-core logging for Gin debug and error messages were set up
  after they were initially used, leading to a mix of wharf-core and Gin
  formatted logs. (#63)

- Added database tables: (#43)

  - test_result_detail
  - test_result_summary

- Added test-result specific endpoints: (#43)

  - `POST /build/{buildid}/test-result`

    This should be used instead of `POST /build/{buildid}/artifact`
    when uploading test result files.

  - `GET /build/{buildid}/test-result/detail`

  - `GET /build/{buildid}/test-result/summary`

  - `GET /build/{buildid}/test-result/summary/{artifactId}`

  - `GET /build/{buildid}/test-result/summary/{artifactId}/detail`

  - `GET /build/{buildid}/test-result/list-summary`

- Deprecated endpoint `GET /build/{buildid}/tests-results`.

  Use `GET /build/{buildid}/test-result/list-summary` instead. The response
  data is slightly different; it has additional properties, and does not have a
  `status` property. (#43)

<<<<<<< HEAD
- Deprecated endpoint `GET /branch/{branchid}`. Getting a single branch by its
  ID has not been shown to have any benefits. Please refer to the
  `GET /project/{projectid}` endpoint instead. (#75)
=======
- Changed format of all endpoint's path parameters from all lowercase to
  camelCase: (#76)

  - branchid -> branchId
  - projectid -> projectId
  - providerid -> providerId
  - tokenid -> tokenId
  - buildid -> buildId

  This affects the Swagger documentation, but has no behavioral implications.
>>>>>>> 7b584c57

## v4.2.0 (2021-09-10)

- Added support for the TZ environment variable (setting timezones ex.
  `"Europe/Stockholm"`) through the tzdata package. (#40)

- Added config loading from YAML files using
  `github.com/iver-wharf/wharf-core/pkg/config` together with new config models
  for configuring wharf-api. See `config.go` or the reference documentation on
  the `Config` type for information on how to configure wharf-api. (#38, #51)

- Deprecated all environment variable configs. They are still supported, but may
  be removed in the next major release (v5.0.0). Please refer to the new config
  schema seen in `config.go` and `config_example_test.go`. (#38)

- Added Makefile to simplify building and developing the project locally.
  (#41, #42)

- Added wharf-core logging for Gin debug and errors logging. (#45)

- Added wharf-core logging for GORM debug logging. (#45)

- Changed version of `github.com/iver-wharf/wharf-core` from v1.0.0 to v1.2.0.
  (#45, #52)

- Added documentation to the remaining types in the project. No more linting
  errors! (#46, #54)

- Added new endpoints `/api/ping` and `/api/health`. (#44)

- Deprecated `/` and `/health` endpoints, soon to be moved to `/api/ping` and
  `/api/health` respectively, so they are aligned with the current Swagger
  documentation. (#44)

- Changed logging and moved the `httputils` package to stay consistent with the
  provider API repos. (#47)

- Changed version of `github.com/swaggo/swag/cmd/swag` from v1.7.0 to v1.7.1 in
  Dockerfile and Makefile. (#48)

- Changed logging on "attempting to reach database" during initialization from
  "ERROR" to "WARN", and rephrased it a little. (#50)

- Fixed so failed parsing of build status in the `PUT /build/{buildid}` and
  `POST /build/{buildid}/log` endpoints not silently ignore it and fallback to
  "Scheduling", but instead respond with appropriate problem responses. (#54)

- Removed constraint that project groups cannot be changed in the
  `PUT /project` endpoint. This deprecates the problem
  `/prob/api/project/cannot-change-group`. (#55)

- Removed dead/unused function `getProjectGroupFromGitURL` and type
  `logBroadcaster`. (#57)

- Removed `internal/httputils`, which was moved to
  `github.com/iver-wharf/wharf-core/pkg/cacertutil`. (#52)

- Changed version of Docker base images, relying on "latest" patch version:

  - Alpine: 3.14.0 -> 3.14 (#59)
  - Golang: 1.16.5 -> 1.16 (#59)

## v4.1.1 (2021-07-12)

- Changed version of Docker base images:

  - Alpine: 3.13.4 -> 3.14.0 (#31, #36)
  - Golang: 1.13.4 -> 1.16.5 (#36)

- Changed version of GORMv2 from v1.20.12 to v1.21.11. No major changes, but as
  a bug in GORM was fixed we could finally move to the latest version. (#34)

- Changed references to wharf-core pkg/problem and pkg/ginutil. (#33)

- Changed all logging via `fmt.Print` and sirupsen/logrus to instead use the new
  `github.com/iver-wharf/wharf-core/pkg/logger`. (#37)

- Removed dependency on `github.com/sirupsen/logrus`. (#37)

## v4.1.0 (2021-06-10)

- Added endpoint `PUT /provider` as an idempotent way of creating a
  provider. (#28)

- Add endpoint `PUT /token` as an idempotent way of creating a
  token. (#26)

- Added environment var for setting bind address and port. (#29)

- Fixed missing `failed` field from `main.TestsResults` in
  `GET /build/{buildid}/tests-results`. (#25)

## v4.0.0 (2021-05-28)

- Added [IETF RFC-7807](https://tools.ietf.org/html/rfc7807) compatible problem
  responses on errors instead of just strings. This is a breaking change if
  you're depending on the error message syntax from before. (!45, !46)

- Added Go module caching in the Dockerfile so local iterations will be
  slightly quicker to compile. (!44)

- Added endpoint `GET /version` that returns an object of version data of the
  API itself. (#2)

- Added Swagger spec metadata such as version that equals the version of the
  API, contact information, and license. (#2)

- Changed version of GORM from v1 to v2. Some constraints have been renamed in
  the database, and migrations were added to automatically upgrade the database.
  (!40)

- Changed version of github.com/gin-gonic/gin from v1.4.0 to v1.7.1. (!45)

- Changed GORM `.Where()` clause usage throughout the repo to use less
  positional references and more named references of fields. (!41)

- Changed Go runtime from v1.13 to v1.16. (!44)

- Changed to use `c.ShouldBindJSON` instead of `c.BindJSON` throughout the repo.
  This should result in fewer warnings being logged by gin-gonic. See issue
  [iver-wharf/iver-wharf.github.io#22](https://github.com/iver-wharf/iver-wharf.github.io/issues/22)
  for more information. (!46)

- Changed unimplemented endpoints to return HTTP 501 (Not Implemented)
  status code. Including: (!46)

  - `GET /branch/{branchid}`
  - `GET /branches`
  - `POST /builds/search`

- Removed DB column `token.provider_id` as it was causing a circular reference
  between the `token` and `provider` tables. The `POST /token` endpoint still
  accepts a `providerId` field, but this may be removed in the future. (!40)

- Removed gin-gonic logging endpoints `GET /logs` and `POST /logs`. (!47)

## v3.0.0 (2021-04-13)

- Added ability to sort builds in the `GET /projects/{projectid}/builds`
  endpoint using the new `orderby` query parameter, which defaults to
  `?orderby=buildId desc`. (!35)

- Added way to disable RabbitMQ integration via `RABBITMQENABLED` environment
  variable. If it's unset, empty, or `false` then the integration is disabled.
  If it's `true` then it's enabled. This means it will be disabled by default.
  (!38)

- Changed to use new open sourced `wharf-message-bus-sender` package
  [github.com/iver-wharf/messagebus-go](https://github.com/iver-wharf/messagebus-go)
  and bumped said package version from v0.1.0 to v0.1.1. (!34)

- Changed time fields to be marked with the OpenAPI format `date-time` in the
  build and log models so they can be appropriately parsed as `Date` in the
  TypeScript code generated by swagger-codegen-cli. (!36)

- Removed unused `random.go`. (!34)

- Added `GIT_BRANCH` to jobs params. (!37)

## v2.1.0 (2021-03-15)

- Added CHANGELOG.md to repository. (!26)

- Added `PUT /build/{buildid}?status={status}` to update build status. (!27)

- Changed build status naming. Moved to new file. (!28)

- Updated swag to version 1.7.0. (!30)

- Fixed swag comment to allow posting an artifact file. (!30)

- Fixed issue with wrong arifact downloaded from
  `/build/{buildid}/artifact/{artifactId}` endpoint. (!30)

- Updated swagger type from external library null.String to string. (!32)

## v2.0.0 (2021-01-15)

- Removed Wharf group database table migration that was introduced in v1.0.0.
  (!25)

- Removed `tfs` -> `azuredevops` provider name migration that was introduced
  in v0.8.0. (!25)

- Removed name column datatype change in branch table (to `varchar`)
  migration that was introduced in v1.0.1. (!25)

## v1.1.0 (2021-01-14)

- Changed `POST /project/{projectid}/{stage}/run` so the `branch` parameter is
  now optional, where it will use the default branch name if omitted. (!23)

- Changed `POST /project/{projectid}/{stage}/run` so the `environment` parameter
  is now optional, where it will start the build with no environment filter
  set. (!23)

- Changed the "environment" column in the "build" table to be nullable.
  Automatic migrations will be applied. (!23)

- Fixed `GET /stream` endpoint to sanitize JSON of data sent to `POST /log`
  endpoint. (!24)

## v1.0.1 (2021-01-07)

- Removed `project.BuildHistory` from all `GET /project/*` and
  `GET /projects/*` endpoints. (!18)

- Added new endpoint `GET /projects/{projectid}/builds` to get a paginated
  result of the list of builds. (!18)

- Added dependency on `github.com/sirupsen/logrus`. (!22)

- Fixed minor logging inconsistencies. (!22)

- Fixed wrong parameter type for `artifactId` in OpenAPI definition for
  `GET /build/{buildid}/artifact/{artifactId}`, `string` -> `int`. (!22)

- Changed name column datatype in branch table from `varchar(100)` to `varchar`,
  effectively removing the limit on the length of a project's name (!21).

## v1.0.0 (2020-11-27)

- Added implementation of `PUT /branches` endpoint. (!16)

- Added migrations to move the group data from the group database table to be
  embedded in the project table. (!20)

- Removed the group database table. (!20)

## v0.8.0 (2020-10-23)

- Changed `tfs` provider name to `azuredevops`, with migrations to update the
  database. (!17)

## v0.7.10 (2020-10-20)

- Added dependency on `wharf-message-bus-sender`. (!15)
- Added publishing of build events via RabbitMQ. (!15)

## v0.7.9 (2020-07-03)

- Added sending of `WHARF_INSTANCE` as a query parameter to the Jenkins webhook
  trigger. Value is taken from the `WHARF_INSTANCE` environment variable. (!14)

- Added sending of `REPO_NUMBER` as a query parameter to the Jenkins webhook
  trigger. Value is the project ID, taken from the database. (f9d794c)

## v0.7.8 (2020-06-23)

- Changed list of branches to be sorted by name in all projects endpoints. (!13)

## v0.7.7 (2020-06-04)

- Changed Dockerfile to use Iver self-signed cert from inside the repo at
  `/dev/ca-certificates.crt`. (!12)

## v0.7.6 (2020-06-03)

- Fixed configured cert path in Dockerfile. (!11)

## v0.7.5 (2020-05-29)

- Added Iver self-signed certs to be loaded into the Go `http.DefaultClient`.
  (!10)

## v0.7.2 (2020-05-06)

- Added missing OpenAPI parameters to the
  `POST /project/{projectid}/{stage}/run` endpoint. (!9)

- Added dummy reponse to Jenkins response to not need Jenkins locally, and the
  accompanying added `MOCK_LOCAL_CI_RESPONSE` environment variable to enable it.
  (!8)

- Added new fields to the "build" database table to be populated when starting
  a new build: "gitBranch", "environment", and "stage". (!7)

## v0.7.1 (2020-03-10)

- Changed artifact retreival to refer to the artifact ID instead of the
  artifacts name. `GET /build/{buildid}/artifact/{artifactname}` ->
  `GET /build/{buildid}/artifact/{artifactid}`. (!5)

- Changed OpenAPI return type of `GET /build/{buildid}/artifact/{artifactid}`
  to `file` (BLOB). (!6)

- Fixed logs getting spammed by health checks. Health checks are no longer
  visible in the logs. (!4)

- Fixed `DBLOG` setting only checking if the environment variable was present.
  It now parses the `DBLOG` environment variable as a boolean. (!4)

- Fixed branches not getting loaded in the `GET /projects` endpoint as they
  are in the `GET /project/{projectid}` endpoint. (!3)

## v0.7.0 (2020-02-20)

- Added test results endpoint `GET /tests-results` to return test result summary
  based on uploaded `.trx` artifacts. (!2)

## v0.6.0 (2020-02-04)

- Changed `JENKINS_URL` and `JENKINS_TOKEN` environment variables to `CI_URL`
  and `CI_TOKEN`, respectively. (b0ed707)

- Added "token" foreign key association from the "project" table to the "token"
  table in the database. (b0ed707)

- Added passing of Git provider access token to Jenkins via `GIT_TOKEN` query
  parameter. (b0ed707)

- Removed "job" table from the database. (0d85ddf, af35d71, f9bfbdd)

- Changed `swag init` build in Dockerfile to use `go.mod`. (e284dde)

## v0.5.5 (2020-01-17)

- Changed swaggo build to use Gomodules instead of fixed set of dependencies.
  Cleaning up the Dockerfile. (30110ed)

- Added search endpoint for projects `POST /projects/search`. (!1)

- Added `.wharf-ci.yml` to build via Wharf.

- Removed Wharf API Go client package (`/pkg/client/`) out into its own
  repository. (9685945)

- Added this repository by splitting it out from the joined repo. (a7d5f00)<|MERGE_RESOLUTION|>--- conflicted
+++ resolved
@@ -49,11 +49,6 @@
   data is slightly different; it has additional properties, and does not have a
   `status` property. (#43)
 
-<<<<<<< HEAD
-- Deprecated endpoint `GET /branch/{branchid}`. Getting a single branch by its
-  ID has not been shown to have any benefits. Please refer to the
-  `GET /project/{projectid}` endpoint instead. (#75)
-=======
 - Changed format of all endpoint's path parameters from all lowercase to
   camelCase: (#76)
 
@@ -64,7 +59,10 @@
   - buildid -> buildId
 
   This affects the Swagger documentation, but has no behavioral implications.
->>>>>>> 7b584c57
+
+- Deprecated endpoint `GET /branch/{branchid}`. Getting a single branch by its
+  ID has not been shown to have any benefits. Please refer to the
+  `GET /project/{projectid}` endpoint instead. (#75)
 
 ## v4.2.0 (2021-09-10)
 
