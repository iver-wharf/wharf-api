package main

import (
	"encoding/json"
	"errors"
	"fmt"
	"io"
	"io/ioutil"
	"strconv"
	"strings"
	"time"

	"net/http"
	"net/url"

	"github.com/dustin/go-broadcast"
	"github.com/ghodss/yaml"
	"github.com/gin-gonic/gin"
	"github.com/iver-wharf/wharf-api/internal/coalesce"
	"github.com/iver-wharf/wharf-api/internal/wherefields"
	"github.com/iver-wharf/wharf-api/pkg/model/database"
	"github.com/iver-wharf/wharf-api/pkg/model/request"
	"github.com/iver-wharf/wharf-api/pkg/model/response"
	"github.com/iver-wharf/wharf-api/pkg/modelconv"
	"github.com/iver-wharf/wharf-api/pkg/orderby"
	"github.com/iver-wharf/wharf-core/pkg/ginutil"
	"github.com/iver-wharf/wharf-core/pkg/problem"
	"gopkg.in/guregu/null.v4"
	"gorm.io/gorm"
)

type buildModule struct {
	Database *gorm.DB
	Config   *Config
}

func (m buildModule) Register(g *gin.RouterGroup) {
	build := g.Group("/build")
	{
		build.GET("", m.getBuildListHandler)

		buildByID := build.Group("/:buildId")
		{
			buildByID.GET("", m.getBuildHandler)
			buildByID.PUT("/status", m.updateBuildStatusHandler)
			buildByID.POST("/log", m.createBuildLogHandler)
			buildByID.GET("/log", m.getBuildLogListHandler)
			buildByID.GET("/stream", m.streamBuildLogHandler)

			artifacts := artifactModule{m.Database}
			artifacts.Register(buildByID)

			buildTestResults := buildTestResultModule{m.Database}
			buildTestResults.Register(buildByID)
		}
	}
	projectByID := g.Group("/project/:projectId")
	{
		projectByID.POST("/build", m.startProjectBuildHandler)
		// Deprecated:
		projectByID.POST("/:stage/run", m.oldStartProjectBuildHandler)
	}
}

var buildChannels = make(map[uint]broadcast.Broadcaster)

func openListener(buildID uint) chan interface{} {
	listener := make(chan interface{})
	build(buildID).Register(listener)
	return listener
}

func closeListener(buildID uint, listener chan interface{}) {
	build(buildID).Unregister(listener)
	close(listener)
}

func build(buildID uint) broadcast.Broadcaster {
	b, ok := buildChannels[buildID]
	if !ok {
		b = broadcast.NewBroadcaster(10)
		buildChannels[buildID] = b
	}
	return b
}

// getBuildHandler godoc
// @id getBuild
// @summary Finds build by build ID
// @description Added in v0.3.5.
// @tags build
// @param buildId path uint true "build id" minimum(0)
// @success 200 {object} response.Build
// @failure 400 {object} problem.Response "Bad request"
// @failure 401 {object} problem.Response "Unauthorized or missing jwt token"
// @failure 404 {object} problem.Response "Build not found"
// @failure 502 {object} problem.Response "Database is unreachable"
// @router /build/{buildId} [get]
func (m buildModule) getBuildHandler(c *gin.Context) {
	buildID, ok := ginutil.ParseParamUint(c, "buildId")
	if !ok {
		return
	}

	dbBuild, err := m.getBuild(buildID)
	if errors.Is(err, gorm.ErrRecordNotFound) {
		ginutil.WriteDBNotFound(c, fmt.Sprintf(
			"Build with ID %d was not found.",
			buildID))
		return
	} else if err != nil {
		ginutil.WriteDBReadError(c, err, fmt.Sprintf(
			"Failed fetching build with ID %d from database.",
			buildID))
		return
	}

	resBuild := modelconv.DBBuildToResponse(dbBuild)
	c.JSON(http.StatusOK, resBuild)
}

var buildJSONToColumns = map[string]database.SafeSQLName{
	response.BuildJSONFields.BuildID:     database.BuildColumns.BuildID,
	response.BuildJSONFields.Environment: database.BuildColumns.Environment,
	response.BuildJSONFields.CompletedOn: database.BuildColumns.CompletedOn,
	response.BuildJSONFields.ScheduledOn: database.BuildColumns.ScheduledOn,
	response.BuildJSONFields.StartedOn:   database.BuildColumns.StartedOn,
	response.BuildJSONFields.Stage:       database.BuildColumns.Stage,
	response.BuildJSONFields.StatusID:    database.BuildColumns.StatusID,
	response.BuildJSONFields.IsInvalid:   database.BuildColumns.IsInvalid,
}

var defaultGetBuildsOrderBy = orderby.Column{Name: database.BuildColumns.BuildID, Direction: orderby.Desc}

// getBuildListHandler godoc
// @id getBuildList
// @summary Get slice of builds.
// @description List all builds, or a window of builds using the `limit` and `offset` query parameters. Allows optional filtering parameters.
// @description Verbatim filters will match on the entire string used to find exact matches,
// @description while the matching filters are meant for searches by humans where it tries to find soft matches and is therefore inaccurate by nature.
// @description Added in v5.0.0.
// @tags build
// @param limit query int false "Number of results to return. No limiting is applied if empty (`?limit=`) or non-positive (`?limit=0`). Required if `offset` is used." default(100)
// @param offset query int false "Skipped results, where 0 means from the start." minimum(0) default(0)
// @param orderby query []string false "Sorting orders. Takes the property name followed by either 'asc' or 'desc'. Can be specified multiple times for more granular sorting. Defaults to `?orderby=buildId desc`"
// @param projectId query uint false "Filter by project ID."
// @param scheduledAfter query string false "Filter by builds with scheduled date later than value." format(date-time)
// @param scheduledBefore query string false "Filter by builds with scheduled date earlier than value." format(date-time)
// @param finishedAfter query string false "Filter by builds with finished date later than value." format(date-time)
// @param finishedBefore query string false "Filter by builds with finished date earlier than value." format(date-time)
// @param environment query string false "Filter by verbatim build environment."
// @param gitBranch query string false "Filter by verbatim build Git branch."
// @param stage query string false "Filter by verbatim build stage."
// @param isInvalid query bool false "Filter by build's valid/invalid state."
// @param status query string false "Filter by build status name" enums(Scheduling,Running,Completed,Failed)
// @param statusId query int false "Filter by build status ID. Cannot be used with `status`." enums(0,1,2,3)
// @param environmentMatch query string false "Filter by matching build environment. Cannot be used with `environment`."
// @param gitBranchMatch query string false "Filter by matching build Git branch. Cannot be used with `gitBranch`."
// @param stageMatch query string false "Filter by matching build stage. Cannot be used with `stage`."
// @param match query string false "Filter by matching on any supported fields."
// @success 200 {object} response.PaginatedBuilds
// @failure 400 {object} problem.Response "Bad request"
// @failure 401 {object} problem.Response "Unauthorized or missing jwt token"
// @failure 502 {object} problem.Response "Database is unreachable"
// @router /build [get]
func (m buildModule) getBuildListHandler(c *gin.Context) {
	var params = struct {
		commonGetQueryParams

		ScheduledAfter  *time.Time `form:"scheduledAfter"`
		ScheduledBefore *time.Time `form:"scheduledBefore"`
		FinishedAfter   *time.Time `form:"finishedAfter"`
		FinishedBefore  *time.Time `form:"finishedBefore"`

		ProjectID   *uint   `form:"projectId"`
		Environment *string `form:"environment"`
		GitBranch   *string `form:"gitBranch"`
		Stage       *string `form:"stage"`

		IsInvalid *bool `form:"isInvalid"`

		Status   *string `form:"status"`
		StatusID *int    `form:"statusId" binding:"excluded_with=Status"`

		EnvironmentMatch *string `form:"environmentMatch" binding:"excluded_with=Environment"`
		GitBranchMatch   *string `form:"gitBranchMatch" binding:"excluded_with=GitBranch"`
		StageMatch       *string `form:"stageMatch" binding:"excluded_with=Stage"`

		Match *string `form:"match"`
	}{
		commonGetQueryParams: defaultCommonGetQueryParams,
	}
	if !bindCommonGetQueryParams(c, &params) {
		return
	}
	orderBySlice, ok := parseCommonOrderBySlice(c, params.OrderBy, buildJSONToColumns)
	if !ok {
		return
	}

	var where wherefields.Collection

	var statusID database.BuildStatus
	if params.StatusID != nil {
		statusID = database.BuildStatus(*params.StatusID)
		if !statusID.IsValid() {
			err := fmt.Errorf("invalid database build status: %v", statusID)
			ginutil.WriteInvalidParamError(c, err, "statusId", fmt.Sprintf("Invalid build status ID: %d", *params.StatusID))
			return
		}
		where.AddFieldName(database.BuildFields.StatusID)
	} else if params.Status != nil {
		reqStatusID := request.BuildStatus(*params.Status)
		statusID, ok = modelconv.ReqBuildStatusToDatabase(reqStatusID)
		if !ok {
			err := fmt.Errorf("invalid request build status: %v", reqStatusID)
			ginutil.WriteInvalidParamError(c, err, "status", fmt.Sprintf("Invalid build status: %q", *params.Status))
			return
		}
		where.AddFieldName(database.BuildFields.StatusID)
	}

	query := m.Database.
		Clauses(orderBySlice.ClauseIfNone(defaultGetBuildsOrderBy)).
		Where(&database.Build{
			ProjectID:   where.Uint(database.BuildFields.ProjectID, params.ProjectID),
			Environment: where.NullStringEmptyNull(database.BuildFields.Environment, params.Environment),
			GitBranch:   where.String(database.BuildFields.GitBranch, params.GitBranch),
			IsInvalid:   where.Bool(database.BuildFields.IsInvalid, params.IsInvalid),
			Stage:       where.String(database.BuildFields.Stage, params.Stage),
			StatusID:    statusID,
		}, where.NonNilFieldNames()...).
		Scopes(
			optionalTimeRangeScope(database.BuildColumns.ScheduledOn, params.ScheduledAfter, params.ScheduledBefore),
			optionalTimeRangeScope(database.BuildColumns.CompletedOn, params.FinishedAfter, params.FinishedBefore),
			whereLikeScope(map[database.SafeSQLName]*string{
				database.BuildColumns.Environment: params.EnvironmentMatch,
				database.BuildColumns.GitBranch:   params.GitBranchMatch,
				database.BuildColumns.Stage:       params.StageMatch,
			}),
			whereAnyLikeScope(
				params.Match,
				database.BuildColumns.Environment,
				database.BuildColumns.GitBranch,
				database.BuildColumns.Stage,
			),
		)

	var dbBuilds []database.Build
	var totalCount int64
	err := findDBPaginatedSliceAndTotalCount(query, params.Limit, params.Offset, &dbBuilds, &totalCount)
	if err != nil {
		ginutil.WriteDBReadError(c, err, "Failed fetching list of builds from database.")
		return
	}

	c.JSON(http.StatusOK, response.PaginatedBuilds{
		List:       modelconv.DBBuildsToResponses(dbBuilds),
		TotalCount: totalCount,
	})
}

// getBuildLogListHandler godoc
// @id getBuildLogList
// @summary Finds logs for build with selected build ID
// @description Added in v0.3.8.
// @tags build
// @param buildId path uint true "build id" minimum(0)
// @success 200 {object} []response.Log "logs from selected build"
// @failure 400 {object} problem.Response "Bad request"
// @failure 401 {object} problem.Response "Unauthorized or missing jwt token"
// @failure 502 {object} problem.Response "Database is unreachable"
// @router /build/{buildId}/log [get]
func (m buildModule) getBuildLogListHandler(c *gin.Context) {
	buildID, ok := ginutil.ParseParamUint(c, "buildId")
	if !ok {
		return
	}

	dbLogs, err := m.getLogs(buildID)
	if err != nil {
		ginutil.WriteDBReadError(c, err, fmt.Sprintf(
			"Failed fetching logs for build with ID %d.",
			buildID))
		return
	}

	resLogs := make([]response.Log, len(dbLogs))
	for i, dbLog := range dbLogs {
		resLogs[i] = response.Log{
			LogID:     dbLog.LogID,
			BuildID:   dbLog.BuildID,
			Message:   dbLog.Message,
			Timestamp: dbLog.Timestamp,
		}
	}

	c.JSON(http.StatusOK, resLogs)
}

// streamBuildLogHandler godoc
// @id streamBuildLog
// @summary Opens stream listener
// @description Added in v0.3.8.
// @tags build
// @param buildId path uint true "build id" minimum(0)
// @success 200 "Open stream"
// @failure 400 {object} problem.Response "Bad request"
// @failure 401 {object} problem.Response "Unauthorized or missing jwt token"
// @router /build/{buildId}/stream [get]
func (m buildModule) streamBuildLogHandler(c *gin.Context) {
	buildID, ok := ginutil.ParseParamUint(c, "buildId")
	if !ok {
		return
	}

	listener := openListener(buildID)
	defer closeListener(buildID, listener)

	clientGone := c.Writer.CloseNotify()
	c.Stream(func(w io.Writer) bool {
		select {
		case <-clientGone:
			return false
		case message := <-listener:
			c.SSEvent("message", message)
			return true
		}
	})
}

// createBuildLogHandler godoc
// @id createBuildLog
// @summary Post a log to selected build
// @description Added in v0.1.0.
// @tags build
// @param buildId path uint true "build id" minimum(0)
// @param data body request.LogOrStatusUpdate true "data"
// @success 201 "Created"
// @failure 400 {object} problem.Response "Bad request"
// @failure 401 {object} problem.Response "Unauthorized or missing jwt token"
// @failure 502 {object} problem.Response "Database is unreachable"
// @router /build/{buildId}/log [post]
func (m buildModule) createBuildLogHandler(c *gin.Context) {
	buildID, ok := ginutil.ParseParamUint(c, "buildId")
	if !ok {
		return
	}

	var reqLogOrStatusUpdate request.LogOrStatusUpdate
	if err := c.ShouldBindJSON(&reqLogOrStatusUpdate); err != nil {
		ginutil.WriteInvalidBindError(c, err,
			"One or more parameters failed to parse when reading the request body for log object to post.")
		return
	}

	if dbBuildStatus, ok := modelconv.ReqBuildStatusToDatabase(reqLogOrStatusUpdate.Status); ok {
		_, err := m.updateBuildStatus(buildID, dbBuildStatus)
		if err != nil {
			ginutil.WriteDBWriteError(c, err, fmt.Sprintf(
				"Failed updating status on build with ID %d to status with ID %d.",
				buildID, dbBuildStatus))
			return
		}
	} else {
		dbLog, err := m.saveLog(buildID, reqLogOrStatusUpdate.Message, reqLogOrStatusUpdate.Timestamp)
		if err != nil {
			ginutil.WriteDBWriteError(c, err, fmt.Sprintf(
				"Failed adding log message to build with ID %d.",
				buildID))
			return
		}
		resLog := response.Log{
			LogID:     dbLog.LogID,
			BuildID:   dbLog.BuildID,
			Message:   dbLog.Message,
			Timestamp: dbLog.Timestamp,
		}
		build(buildID).Submit(resLog)
	}

	c.Status(http.StatusCreated)
}

// updateBuildStatusHandler godoc
// @id updateBuildStatus
<<<<<<< HEAD
// @summary Update a build's status.
=======
// @summary Update a build's status. (NOT IMPLEMENTED!)
// @description Added in v5.0.0.
>>>>>>> 86bd74ca
// @tags build
// @param buildId path uint true "Build ID" minimum(0)
// @param data body request.BuildStatusUpdate true "Status update"
// @success 204 "Updated"
// @failure 400 {object} problem.Response "Bad request"
// @failure 401 {object} problem.Response "Unauthorized or missing jwt token"
// @failure 404 {object} problem.Response "Build not found"
// @failure 502 {object} problem.Response "Database is unreachable"
// @router /build/{buildId}/status [put]
func (m buildModule) updateBuildStatusHandler(c *gin.Context) {
	buildID, ok := ginutil.ParseParamUint(c, "buildId")
	if !ok {
		return
	}
	var reqStatusUpdate request.BuildStatusUpdate
	if err := c.ShouldBindJSON(&reqStatusUpdate); err != nil {
		ginutil.WriteInvalidBindError(c, err,
			"One or more parameters failed to parse when reading the request body for build status update.")
		return
	}
	if !checkBuildExistsByID(c, m.Database, buildID, "when updating build status") {
		return
	}
	dbBuildStatus, ok := modelconv.ReqBuildStatusToDatabase(reqStatusUpdate.Status)
	if !ok {
		err := errors.New("invalid build status value")
		ginutil.WriteInvalidParamError(c, err, "status", fmt.Sprintf(
			"The new build status %q is not a valid build status value.",
			reqStatusUpdate.Status,
		))
	}
	_, err := m.updateBuildStatus(buildID, dbBuildStatus)
	if err != nil {
		ginutil.WriteDBWriteError(c, err, fmt.Sprintf(
			"Failed updating status on build with ID %d to status with ID %d.",
			buildID, dbBuildStatus))
		return
	}
	c.Status(http.StatusNoContent)
}

func (m buildModule) updateBuildStatus(buildID uint, statusID database.BuildStatus) (database.Build, error) {
	if !statusID.IsValid() {
		return database.Build{}, fmt.Errorf("invalid status ID: %+v", statusID)
	}

	dbBuild, err := m.getBuild(buildID)
	if err != nil {
		return database.Build{}, err
	}

	message := struct {
		StatusBefore database.BuildStatus
		StatusAfter  database.BuildStatus
		Build        database.Build
	}{
		StatusBefore: dbBuild.StatusID,
		StatusAfter:  statusID,
	}

	dbBuild.StatusID = statusID
	setStatusDate(&dbBuild, statusID)

	message.Build = dbBuild

	if err := m.Database.Save(&dbBuild).Error; err != nil {
		return database.Build{}, err
	}

	return dbBuild, nil
}

func (m buildModule) saveLog(buildID uint, message string, timestamp time.Time) (database.Log, error) {
	dbLog := database.Log{
		BuildID:   buildID,
		Message:   message,
		Timestamp: timestamp,
	}
	if err := m.Database.Save(&dbLog).Error; err != nil {
		return database.Log{}, err
	}
	return dbLog, nil
}

func setStatusDate(build *database.Build, statusID database.BuildStatus) {
	now := time.Now().UTC()
	switch statusID {
	case database.BuildRunning:
		build.StartedOn.SetValid(now)
	case database.BuildCompleted, database.BuildFailed:
		build.CompletedOn.SetValid(now)
	}
}

func (m buildModule) getBuild(buildID uint) (database.Build, error) {
	var dbBuild database.Build
	if err := m.Database.
		Where(&database.Build{BuildID: buildID}).
		Preload(database.BuildFields.TestResultSummaries).
		Preload(database.BuildFields.Params).
		First(&dbBuild).
		Error; err != nil {
		return database.Build{}, err
	}
	return dbBuild, nil
}

func (m buildModule) getLogs(buildID uint) ([]database.Log, error) {
	var dbLogs []database.Log
	if err := m.Database.
		Where(&database.Build{BuildID: buildID}).
		Find(&dbLogs).
		Error; err != nil {
		return []database.Log{}, err
	}
	return dbLogs, nil
}

// oldStartProjectBuildHandler godoc
// @id oldStartProjectBuild
// @deprecated
// @summary Responsible for run stage environment for selected project
// @description Deprecated since v5.0.0. Planned for removal in v6.0.0.
// @description Use `POST /project/{projectId}/build` instead.
// @description Added in v0.2.4.
// @tags project
// @accept json
// @param projectId path uint true "project ID" minimum(0)
// @param stage path string true "name of stage to run, or specify ALL to run everything"
// @param branch query string false "branch name, uses default branch if omitted"
// @param environment query string false "environment name"
// @param inputs body string _ "user inputs" example(foo:bar)
// @success 200 {object} response.BuildReferenceWrapper "Build scheduled"
// @failure 400 {object} problem.Response "Bad request, such as invalid body JSON"
// @failure 401 {object} problem.Response "Unauthorized or missing jwt token"
// @failure 404 {object} problem.Response "Project was not found"
// @failure 502 {object} problem.Response "Database or code execution engine is unreachable"
// @router /project/{projectId}/{stage}/run [post]
func (m buildModule) oldStartProjectBuildHandler(c *gin.Context) {
	// not moved to `internal/deprecated` package as it's too much
	// code duplication
	projectID, ok := ginutil.ParseParamUint(c, "projectId")
	if !ok {
		return
	}
	stageName := c.Param("stage")
	m.startBuildHandler(c, projectID, stageName)
}

// startProjectBuildHandler godoc
// @id startProjectBuild
// @summary Start a new build for the given project, with optional build stage, build environment, or repo branch filters.
// @description Added in v5.0.0.
// @tags build
// @accept json
// @param projectId path uint true "Project ID" minimum(0)
// @param stage query string false "Name of stage to run, or specify `ALL` to run all stages." default(ALL)
// @param branch query string false "Branch name. Uses project's default branch if omitted"
// @param environment query string false "Environment name filter. If left empty it will run all stages without any environment filters."
// @param inputs body request.BuildInputs _ "Input variable values. Map of variable names (as defined in the project's `.wharf-ci.yml` file) as keys paired with their string, boolean, or numeric value."
// @success 200 {object} response.BuildReferenceWrapper "Build scheduled"
// @failure 400 {object} problem.Response "Bad request, such as invalid body JSON"
// @failure 401 {object} problem.Response "Unauthorized or missing jwt token"
// @failure 404 {object} problem.Response "Project was not found"
// @failure 502 {object} problem.Response "Database or code execution engine is unreachable"
// @router /project/{projectId}/build [post]
func (m buildModule) startProjectBuildHandler(c *gin.Context) {
	projectID, ok := ginutil.ParseParamUint(c, "projectId")
	if !ok {
		return
	}
	stageName, hasStageName := c.GetQuery("stage")
	if !hasStageName {
		stageName = "ALL"
	}
	m.startBuildHandler(c, projectID, stageName)
}

func (m buildModule) startBuildHandler(c *gin.Context, projectID uint, stageName string) {
	dbProject, ok := fetchProjectByID(c, m.Database, projectID, "when starting a new build")
	if !ok {
		return
	}

	body, err := c.GetRawData()
	if err != nil {
		ginutil.WriteBodyReadError(c, err, fmt.Sprintf(
			"Failed to read the input variables body when starting a new build for project with ID %d.",
			projectID))
		return
	}

	env, hasEnv := c.GetQuery("environment")
	branch, hasBranch := c.GetQuery("branch")

	if !hasBranch {
		b, ok := findDefaultBranch(dbProject.Branches)
		if !ok {
			ginutil.WriteDBNotFound(c, fmt.Sprintf(
				"No branch to build for project with ID %d was specified, and no default branch was found on the project.",
				projectID))
			return
		}
		branch = b.Name
	}

	now := time.Now().UTC()
	dbBuild := database.Build{
		ProjectID:   dbProject.ProjectID,
		ScheduledOn: null.TimeFrom(now),
		GitBranch:   branch,
		Environment: null.NewString(env, hasEnv),
		Stage:       stageName,
	}
	if err := m.Database.Create(&dbBuild).Error; err != nil {
		ginutil.WriteDBWriteError(c, err, fmt.Sprintf(
			"Failed creating build on stage %q and branch %q for project with ID %d in database.",
			stageName, branch, projectID))
		return
	}

	dbBuildParams, err := parseDBBuildParams(dbBuild.BuildID, []byte(dbProject.BuildDefinition), body)
	if err != nil {
		dbBuild.IsInvalid = true
		if saveErr := m.Database.Save(&dbBuild).Error; saveErr != nil {
			c.Error(saveErr)
		}
		ginutil.WriteProblemError(c, err, problem.Response{
			Type:   "/prob/api/project/run/params-deserialize",
			Title:  "Parsing build parameters failed.",
			Status: http.StatusBadRequest,
			Detail: fmt.Sprintf(
				"Failed to deserialize build parameters from request body for build on stage %q and branch %q for project with ID %d.",
				stageName, branch, projectID),
		})
		return
	}

	err = m.SaveBuildParams(dbBuildParams)
	if err != nil {
		dbBuild.IsInvalid = true
		if saveErr := m.Database.Save(&dbBuild).Error; saveErr != nil {
			c.Error(saveErr)
		}
		ginutil.WriteDBWriteError(c, err, fmt.Sprintf(
			"Failed saving build parameters for build on stage %q and branch %q for project with ID %d in database.",
			stageName, branch, projectID))
		return
	}

	dbJobParams, err := getDBJobParams(dbProject, dbBuild, dbBuildParams, m.Config.InstanceID)
	if err != nil {
		dbBuild.IsInvalid = true
		if saveErr := m.Database.Save(&dbBuild).Error; saveErr != nil {
			c.Error(saveErr)
		}
		ginutil.WriteProblemError(c, err, problem.Response{
			Type:   "/prob/api/project/run/params-serialize",
			Title:  "Serializing build parameters failed.",
			Status: http.StatusBadRequest,
			Detail: fmt.Sprintf(
				"Failed to serialize build parameters before sending them onwards to Wharfs execution engine for build on stage %q and branch %q for project with ID %d.",
				stageName, branch, projectID),
		})
		return
	}

	if m.Config.CI.MockTriggerResponse {
		log.Info().Message("Setting for mocking build triggers was true, mocking CI response.")
		c.JSON(http.StatusOK, modelconv.DBBuildToResponseBuildReferenceWrapper(dbBuild))
		return
	}

	_, err = triggerBuild(dbJobParams, m.Config.CI)
	if err != nil {
		dbBuild.IsInvalid = true
		if saveErr := m.Database.Save(&dbBuild).Error; saveErr != nil {
			c.Error(saveErr)
		}

		ginutil.WriteProblemError(c, err, problem.Response{
			Type:   "/prob/api/project/run/trigger",
			Title:  "Triggering build failed.",
			Status: http.StatusBadGateway,
			Detail: fmt.Sprintf(
				"Failed to trigger code execution engine to schedule the build with ID %d on stage %q on branch %q for project with ID %d.",
				dbBuild.BuildID, stageName, branch, projectID),
		})
		return
	}

	c.JSON(http.StatusOK, modelconv.DBBuildToResponseBuildReferenceWrapper(dbBuild))
}

func (m buildModule) SaveBuildParams(dbParams []database.BuildParam) error {
	for _, dbParam := range dbParams {
		if err := m.Database.Create(&dbParam).Error; err != nil {
			return err
		}
	}
	return nil
}

func parseDBBuildParams(buildID uint, buildDef []byte, vars []byte) ([]database.BuildParam, error) {
	type BuildDefinition struct {
		Inputs []struct {
			Name    string
			Type    string
			Default string
		}
	}

	var def BuildDefinition
	err := yaml.Unmarshal(buildDef, &def)
	if err != nil {
		log.Error().WithError(err).Message("Failed unmarshaling build-def.")
		return nil, err
	}

	log.Info().
		WithInt("inputs", len(def.Inputs)).
		Message("Unmarshaled build-def.")

	m := make(request.BuildInputs)
	err = json.Unmarshal(vars, &m)
	if err != nil {
		log.Error().WithError(err).Message("Failed unmarshaling input variables JSON.")
		return nil, err
	}

	var params []database.BuildParam
	for _, input := range def.Inputs {
		param := database.BuildParam{
			Name:    input.Name,
			BuildID: buildID,
		}

		if m[input.Name] == nil {
			param.Value = input.Default
		} else {
			param.Value = fmt.Sprintf("%v", m[input.Name])
		}

		params = append(params, param)
	}

	return params, nil
}

func triggerBuild(dbJobParams []database.Param, conf CIConfig) (string, error) {
	q := ""
	for _, dbJobParam := range dbJobParams {
		if dbJobParam.Value != "" {
			q = fmt.Sprintf("%s&%s=%s", q, url.QueryEscape(dbJobParam.Name), url.QueryEscape(dbJobParam.Value))
		}
	}

	tokenStr := fmt.Sprintf("?token=%s", conf.TriggerToken)

	url := fmt.Sprintf("%s%s%s", conf.TriggerURL, tokenStr, q)
	fmt.Printf("POSTing to url: %v\n", url)
	log.Info().
		WithString("method", "POST").
		WithString("url", fmt.Sprintf("%s?token=%s%s", conf.TriggerURL, "*****", q)).
		Message("Triggering build.")

	var resp, err = http.Post(url, "", nil)
	if err != nil {
		return "", err
	}

	defer resp.Body.Close()
	var body, err2 = ioutil.ReadAll(resp.Body)
	if err2 != nil {
		return "", err2
	}

	var strBody = string(body)
	if resp.StatusCode != 200 && resp.StatusCode != 201 {
		return "", fmt.Errorf(strBody)
	}

	return strBody, err2
}

func getDBJobParams(
	dbProject database.Project,
	dbBuild database.Build,
	dbBuildParams []database.BuildParam,
	wharfInstanceID string,
) ([]database.Param, error) {
	var err error
	var v []byte
	if len(dbBuildParams) > 0 {
		m := make(map[string]interface{})

		for _, input := range dbBuildParams {
			m[input.Name] = input.Value
		}

		v, err = yaml.Marshal(m)
		if err != nil {
			log.Error().WithError(err).Message("Failed to marshal input variables YAML for build.")
			return nil, err
		}
	} else {
		log.Debug().Message("Skipping input variables, nothing in body.")
	}

	token := ""
	if dbProject.Token != nil {
		token = dbProject.Token.Token
	}

	dbJobParams := []database.Param{
		{Type: "string", Name: "REPO_NAME", Value: dbProject.Name},
		{Type: "string", Name: "REPO_GROUP", Value: strings.ToLower(dbProject.GroupName)},
		{Type: "string", Name: "REPO_BRANCH", Value: dbBuild.GitBranch},
		{Type: "string", Name: "GIT_BRANCH", Value: dbBuild.GitBranch},
		{Type: "string", Name: "RUN_STAGES", Value: dbBuild.Stage},
		{Type: "string", Name: "BUILD_REF", Value: strconv.FormatUint(uint64(dbBuild.BuildID), 10)},
		{Type: "string", Name: "VARS", Value: string(v)},
		{Type: "string", Name: "GIT_FULLURL", Value: coalesce.String(dbProject.Overrides.GitURL, dbProject.GitURL)},
		{Type: "string", Name: "GIT_TOKEN", Value: token},
		{Type: "string", Name: "WHARF_PROJECT_ID", Value: strconv.FormatUint(uint64(dbProject.ProjectID), 10)},
		{Type: "string", Name: "WHARF_INSTANCE", Value: wharfInstanceID},
	}

	if dbBuild.Environment.Valid {
		dbJobParams = append(dbJobParams, database.Param{
			Type:  "string",
			Name:  "ENVIRONMENT",
			Value: dbBuild.Environment.String,
		})
	}

	return dbJobParams, nil
}

func checkBuildExistsByID(c *gin.Context, db *gorm.DB, buildID uint, whenMsg string) bool {
	return checkDatabaseObjExistsByID(c, db, &database.Build{}, buildID, "build", whenMsg)
}<|MERGE_RESOLUTION|>--- conflicted
+++ resolved
@@ -384,12 +384,8 @@
 
 // updateBuildStatusHandler godoc
 // @id updateBuildStatus
-<<<<<<< HEAD
 // @summary Update a build's status.
-=======
-// @summary Update a build's status. (NOT IMPLEMENTED!)
 // @description Added in v5.0.0.
->>>>>>> 86bd74ca
 // @tags build
 // @param buildId path uint true "Build ID" minimum(0)
 // @param data body request.BuildStatusUpdate true "Status update"
