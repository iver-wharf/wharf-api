package main

import (
	"errors"
	"fmt"
	"io"
	"time"

	"net/http"

	"github.com/dustin/go-broadcast"
	"github.com/gin-gonic/gin"
	"github.com/iver-wharf/wharf-api/pkg/model/database"
	"github.com/iver-wharf/wharf-api/pkg/model/request"
	"github.com/iver-wharf/wharf-api/pkg/model/response"
	"github.com/iver-wharf/wharf-core/pkg/ginutil"
	"gorm.io/gorm"

	"github.com/iver-wharf/messagebus-go"
)

type buildModule struct {
	Database     *gorm.DB
	MessageQueue *messagebus.MQConnection
}

func (m buildModule) Register(g *gin.RouterGroup) {
	builds := g.Group("/builds")
	{
		builds.POST("/search", m.searchBuildListHandler)
	}

	build := g.Group("/build/:buildId")
	{
		build.GET("", m.getBuildHandler)
		build.PUT("", m.updateBuildHandler)
		build.POST("/log", m.createBuildLogHandler)
		build.GET("/log", m.getBuildLogListHandler)
		build.GET("/stream", m.streamBuildLogHandler)

		artifacts := artifactModule{m.Database}
		artifacts.Register(build)

		buildTestResults := buildTestResultModule{m.Database}
		buildTestResults.Register(build)
	}
}

var buildChannels = make(map[uint]broadcast.Broadcaster)

func openListener(buildID uint) chan interface{} {
	listener := make(chan interface{})
	build(buildID).Register(listener)
	return listener
}

func closeListener(buildID uint, listener chan interface{}) {
	build(buildID).Unregister(listener)
	close(listener)
}

func build(buildID uint) broadcast.Broadcaster {
	b, ok := buildChannels[buildID]
	if !ok {
		b = broadcast.NewBroadcaster(10)
		buildChannels[buildID] = b
	}
	return b
}

// getBuildHandler godoc
// @id getBuild
// @summary Finds build by build ID
// @tags build
// @param buildId path int true "build id"
// @success 200 {object} response.Build
// @failure 400 {object} problem.Response "Bad request"
// @failure 401 {object} problem.Response "Unauthorized or missing jwt token"
// @failure 404 {object} problem.Response "Build not found"
// @failure 502 {object} problem.Response "Database is unreachable"
// @router /build/{buildId} [get]
func (m buildModule) getBuildHandler(c *gin.Context) {
	buildID, ok := ginutil.ParseParamUint(c, "buildId")
	if !ok {
		return
	}

	dbBuild, err := m.getBuild(buildID)
	if errors.Is(err, gorm.ErrRecordNotFound) {
		ginutil.WriteDBNotFound(c, fmt.Sprintf(
			"Build with ID %d was not found.",
			buildID))
		return
	} else if err != nil {
		ginutil.WriteDBReadError(c, err, fmt.Sprintf(
			"Failed fetching build with ID %d from database.",
			buildID))
		return
	}

	resBuild := dbBuildToResponse(dbBuild)
	c.JSON(http.StatusOK, resBuild)
}

func (m buildModule) getBuild(buildID uint) (database.Build, error) {
	var dbBuild database.Build
	if err := m.Database.
<<<<<<< HEAD
		Where(&database.Build{BuildID: buildID}).
=======
		Where(&Build{BuildID: buildID}).
		Preload(database.BuildFields.TestResultSummaries).
>>>>>>> ea6c9906
		Preload(database.BuildFields.Params).
		First(&dbBuild).
		Error; err != nil {
		return database.Build{}, err
	}
<<<<<<< HEAD
	return dbBuild, nil
=======
	listSummary, err := getTestResultListSummary(m.Database, buildID)
	if err != nil {
		return Build{}, err
	}
	build.TestResultListSummary = listSummary
	return build, nil
>>>>>>> ea6c9906
}

func (m buildModule) getLogs(buildID uint) ([]database.Log, error) {
	var dbLogs []database.Log
	if err := m.Database.
		Where(&database.Build{BuildID: buildID}).
		Find(&dbLogs).
		Error; err != nil {
		return []database.Log{}, err
	}
	return dbLogs, nil
}

// searchBuildListHandler godoc
// @id searchBuildList
// @summary NOT IMPLEMENTED YET
// @tags build
// @accept json
// @produce json
// @success 501 "Not Implemented"
// @router /builds/search [post]
func (m buildModule) searchBuildListHandler(c *gin.Context) {
	c.Status(http.StatusNotImplemented)
}

// getBuildLogListHandler godoc
// @id getBuildLogList
// @summary Finds logs for build with selected build ID
// @tags build
// @param buildId path int true "build id"
// @success 200 {object} []response.Log "logs from selected build"
// @failure 400 {object} problem.Response "Bad request"
// @failure 401 {object} problem.Response "Unauthorized or missing jwt token"
// @failure 502 {object} problem.Response "Database is unreachable"
// @router /build/{buildId}/log [get]
func (m buildModule) getBuildLogListHandler(c *gin.Context) {
	buildID, ok := ginutil.ParseParamUint(c, "buildId")
	if !ok {
		return
	}

	dbLogs, err := m.getLogs(buildID)
	if err != nil {
		ginutil.WriteDBReadError(c, err, fmt.Sprintf(
			"Failed fetching logs for build with ID %d.",
			buildID))
		return
	}

	resLogs := make([]response.Log, len(dbLogs))
	for i, dbLog := range dbLogs {
		resLogs[i] = response.Log{
			LogID:     dbLog.LogID,
			BuildID:   dbLog.BuildID,
			Message:   dbLog.Message,
			Timestamp: dbLog.Timestamp,
		}
	}

	c.JSON(http.StatusOK, resLogs)
}

// streamBuildLogHandler godoc
// @id streamBuildLog
// @summary Opens stream listener
// @tags build
// @param buildId path int true "build id"
// @success 200 "Open stream"
// @failure 400 {object} problem.Response "Bad request"
// @failure 401 {object} problem.Response "Unauthorized or missing jwt token"
// @router /build/{buildId}/stream [get]
func (m buildModule) streamBuildLogHandler(c *gin.Context) {
	buildID, ok := ginutil.ParseParamUint(c, "buildId")
	if !ok {
		return
	}

	listener := openListener(buildID)
	defer closeListener(buildID, listener)

	clientGone := c.Writer.CloseNotify()
	c.Stream(func(w io.Writer) bool {
		select {
		case <-clientGone:
			return false
		case message := <-listener:
			c.SSEvent("message", message)
			return true
		}
	})
}

// createBuildLogHandler godoc
// @id createBuildLog
// @summary Post a log to selected build
// @tags build
// @param buildId path int true "build id"
// @param data body request.LogOrStatusUpdate true "data"
// @success 201 "Created"
// @failure 400 {object} problem.Response "Bad request"
// @failure 401 {object} problem.Response "Unauthorized or missing jwt token"
// @failure 502 {object} problem.Response "Database is unreachable"
// @router /build/{buildId}/log [post]
func (m buildModule) createBuildLogHandler(c *gin.Context) {
	buildID, ok := ginutil.ParseParamUint(c, "buildId")
	if !ok {
		return
	}

	var reqLogOrStatusUpdate request.LogOrStatusUpdate
	if err := c.ShouldBindJSON(&reqLogOrStatusUpdate); err != nil {
		ginutil.WriteInvalidBindError(c, err,
			"One or more parameters failed to parse when reading the request body for log object to post.")
		return
	}

	if dbBuildStatus, ok := reqBuildStatusToDatabase(reqLogOrStatusUpdate.Status); ok {
		_, err := m.updateBuildStatus(buildID, dbBuildStatus)
		if err != nil {
			ginutil.WriteDBWriteError(c, err, fmt.Sprintf(
				"Failed updating status on build with ID %d to status with ID %d.",
				buildID, dbBuildStatus))
			return
		}
	} else {
		dbLog, err := m.saveLog(buildID, reqLogOrStatusUpdate.Message, reqLogOrStatusUpdate.Timestamp)
		if err != nil {
			ginutil.WriteDBWriteError(c, err, fmt.Sprintf(
				"Failed adding log message to build with ID %d.",
				buildID))
			return
		}
		resLog := response.Log{
			LogID:     dbLog.LogID,
			BuildID:   dbLog.BuildID,
			Message:   dbLog.Message,
			Timestamp: dbLog.Timestamp,
		}
		build(buildID).Submit(resLog)
	}

	c.Status(http.StatusCreated)
}

// updateBuildHandler godoc
// @id updateBuild
// @summary Partially update specific build
// @tags build
// @param buildId path uint true "build id"
// @param status query string true "Build status term" Enums(Scheduling, Running, Completed, Failed)
// @success 200 {object} response.Build
// @failure 400 {object} problem.Response "Bad request"
// @failure 401 {object} problem.Response "Unauthorized or missing jwt token"
// @failure 404 {object} problem.Response "Build not found"
// @failure 502 {object} problem.Response "Database is unreachable"
// @router /build/{buildId} [put]
func (m buildModule) updateBuildHandler(c *gin.Context) {
	buildID, ok := ginutil.ParseParamUint(c, "buildId")
	if !ok {
		return
	}

	status, ok := ginutil.RequireQueryString(c, "status")
	if !ok {
		return
	}

	statusID, ok := reqBuildStatusToDatabase(request.BuildStatus(status))
	if !ok {
		ginutil.WriteInvalidParamError(c, nil, "status", fmt.Sprintf(
			"Unable to parse build status from %q", status))
		return
	}

	dbBuild, err := m.updateBuildStatus(buildID, statusID)
	if errors.Is(err, gorm.ErrRecordNotFound) {
		ginutil.WriteDBNotFound(c, fmt.Sprintf(
			"Build with ID %d was not found when trying to update status to %q.",
			buildID, status))
		return
	} else if err != nil {
		ginutil.WriteDBWriteError(c, err, fmt.Sprintf(
			"Failed updating build status to %q on build with ID %d in the database.",
			status, buildID))
		return
	}

	resBuild := dbBuildToResponse(dbBuild)
	c.JSON(http.StatusOK, resBuild)
}

func (m buildModule) updateBuildStatus(buildID uint, statusID database.BuildStatus) (database.Build, error) {
	if !statusID.IsValid() {
		return database.Build{}, fmt.Errorf("invalid status ID: %+v", statusID)
	}

	dbBuild, err := m.getBuild(buildID)
	if err != nil {
		return database.Build{}, err
	}

	message := struct {
		StatusBefore database.BuildStatus
		StatusAfter  database.BuildStatus
		Build        database.Build
	}{
		StatusBefore: dbBuild.StatusID,
		StatusAfter:  statusID,
	}

	dbBuild.StatusID = statusID
	setStatusDate(&dbBuild, statusID)

	message.Build = dbBuild

	if err := m.Database.Save(&dbBuild).Error; err != nil {
		return database.Build{}, err
	}

	if m.MessageQueue != nil {
		if err := m.MessageQueue.PublishMessage(message); err != nil {
			log.Error().WithError(err).Message("Failed sending build-status update message.")
		}
	}

	return dbBuild, nil
}

func (m buildModule) saveLog(buildID uint, message string, timestamp time.Time) (database.Log, error) {
	dbLog := database.Log{
		BuildID:   buildID,
		Message:   message,
		Timestamp: timestamp,
	}
	if err := m.Database.Save(&dbLog).Error; err != nil {
		return database.Log{}, err
	}
	return dbLog, nil
}

func setStatusDate(build *database.Build, statusID database.BuildStatus) {
	now := time.Now().UTC()
	switch statusID {
	case database.BuildRunning:
		build.StartedOn.SetValid(now)
	case database.BuildCompleted, database.BuildFailed:
		build.CompletedOn.SetValid(now)
	}
}

<<<<<<< HEAD
func dbBuildsToResponses(dbBuilds []database.Build) []response.Build {
	resBuilds := make([]response.Build, len(dbBuilds))
	for i, dbBuild := range dbBuilds {
		resBuilds[i] = dbBuildToResponse(dbBuild)
	}
	return resBuilds
}

func dbBuildToResponse(dbBuild database.Build) response.Build {
	return response.Build{
		BuildID:             dbBuild.BuildID,
		StatusID:            int(dbBuild.StatusID),
		Status:              dbBuildStatusToResponse(dbBuild.StatusID),
		ProjectID:           dbBuild.ProjectID,
		ScheduledOn:         dbBuild.ScheduledOn,
		StartedOn:           dbBuild.StartedOn,
		CompletedOn:         dbBuild.CompletedOn,
		GitBranch:           dbBuild.GitBranch,
		Environment:         dbBuild.Environment,
		Stage:               dbBuild.Stage,
		Params:              dbBuildParamsToResponses(dbBuild.Params),
		IsInvalid:           dbBuild.IsInvalid,
		TestResultSummaries: dbTestResultSummariesToResponses(dbBuild.TestResultSummaries),
	}
}

func dbBuildStatusToResponse(dbStatus database.BuildStatus) response.BuildStatus {
	switch dbStatus {
	case database.BuildScheduling:
		return response.BuildScheduling
	case database.BuildRunning:
		return response.BuildRunning
	case database.BuildCompleted:
		return response.BuildCompleted
	case database.BuildFailed:
		return response.BuildFailed
	default:
		return response.BuildScheduling
	}
}

func reqBuildStatusToDatabase(reqStatus request.BuildStatus) (database.BuildStatus, bool) {
	switch reqStatus {
	case request.BuildScheduling:
		return database.BuildScheduling, true
	case request.BuildRunning:
		return database.BuildRunning, true
	case request.BuildCompleted:
		return database.BuildCompleted, true
	case request.BuildFailed:
		return database.BuildFailed, true
	default:
		return database.BuildScheduling, false
	}
}

func dbBuildParamsToResponses(dbParams []database.BuildParam) []response.BuildParam {
	resParams := make([]response.BuildParam, len(dbParams))
	for i, dbParam := range dbParams {
		resParams[i] = dbBuildParamToResponse(dbParam)
	}
	return resParams
}

func dbBuildParamToResponse(dbParam database.BuildParam) response.BuildParam {
	return response.BuildParam{
		BuildID: dbParam.BuildID,
		Name:    dbParam.Name,
		Value:   dbParam.Value,
	}
=======
func getTestResultListSummary(db *gorm.DB, buildID uint) (TestResultListSummary, error) {
	listSummary := TestResultListSummary{BuildID: buildID}
	if err := db.
		Model(&TestResultSummary{}).
		Select("sum(failed) as Failed, sum(passed) as Passed, sum(skipped) as Skipped").
		Where(&listSummary).
		Scan(&listSummary).
		Error; err != nil {
		return TestResultListSummary{}, err
	}
	listSummary.Total =
		listSummary.Failed +
			listSummary.Passed +
			listSummary.Skipped
	return listSummary, nil
>>>>>>> ea6c9906
}<|MERGE_RESOLUTION|>--- conflicted
+++ resolved
@@ -105,27 +105,14 @@
 func (m buildModule) getBuild(buildID uint) (database.Build, error) {
 	var dbBuild database.Build
 	if err := m.Database.
-<<<<<<< HEAD
 		Where(&database.Build{BuildID: buildID}).
-=======
-		Where(&Build{BuildID: buildID}).
 		Preload(database.BuildFields.TestResultSummaries).
->>>>>>> ea6c9906
 		Preload(database.BuildFields.Params).
 		First(&dbBuild).
 		Error; err != nil {
 		return database.Build{}, err
 	}
-<<<<<<< HEAD
 	return dbBuild, nil
-=======
-	listSummary, err := getTestResultListSummary(m.Database, buildID)
-	if err != nil {
-		return Build{}, err
-	}
-	build.TestResultListSummary = listSummary
-	return build, nil
->>>>>>> ea6c9906
 }
 
 func (m buildModule) getLogs(buildID uint) ([]database.Log, error) {
@@ -376,7 +363,6 @@
 	}
 }
 
-<<<<<<< HEAD
 func dbBuildsToResponses(dbBuilds []database.Build) []response.Build {
 	resBuilds := make([]response.Build, len(dbBuilds))
 	for i, dbBuild := range dbBuilds {
@@ -386,20 +372,38 @@
 }
 
 func dbBuildToResponse(dbBuild database.Build) response.Build {
+	var (
+		failed  uint
+		passed  uint
+		skipped uint
+	)
+	for _, summary := range dbBuild.TestResultSummaries {
+		failed += summary.Failed
+		passed += summary.Passed
+		skipped += summary.Skipped
+	}
+	resListSummary := response.TestResultListSummary{
+		BuildID: dbBuild.BuildID,
+		Total:   failed + passed + skipped,
+		Passed:  passed,
+		Skipped: skipped,
+		Failed:  failed,
+	}
 	return response.Build{
-		BuildID:             dbBuild.BuildID,
-		StatusID:            int(dbBuild.StatusID),
-		Status:              dbBuildStatusToResponse(dbBuild.StatusID),
-		ProjectID:           dbBuild.ProjectID,
-		ScheduledOn:         dbBuild.ScheduledOn,
-		StartedOn:           dbBuild.StartedOn,
-		CompletedOn:         dbBuild.CompletedOn,
-		GitBranch:           dbBuild.GitBranch,
-		Environment:         dbBuild.Environment,
-		Stage:               dbBuild.Stage,
-		Params:              dbBuildParamsToResponses(dbBuild.Params),
-		IsInvalid:           dbBuild.IsInvalid,
-		TestResultSummaries: dbTestResultSummariesToResponses(dbBuild.TestResultSummaries),
+		BuildID:               dbBuild.BuildID,
+		StatusID:              int(dbBuild.StatusID),
+		Status:                dbBuildStatusToResponse(dbBuild.StatusID),
+		ProjectID:             dbBuild.ProjectID,
+		ScheduledOn:           dbBuild.ScheduledOn,
+		StartedOn:             dbBuild.StartedOn,
+		CompletedOn:           dbBuild.CompletedOn,
+		GitBranch:             dbBuild.GitBranch,
+		Environment:           dbBuild.Environment,
+		Stage:                 dbBuild.Stage,
+		Params:                dbBuildParamsToResponses(dbBuild.Params),
+		IsInvalid:             dbBuild.IsInvalid,
+		TestResultSummaries:   dbTestResultSummariesToResponses(dbBuild.TestResultSummaries),
+		TestResultListSummary: resListSummary,
 	}
 }
 
@@ -447,21 +451,4 @@
 		Name:    dbParam.Name,
 		Value:   dbParam.Value,
 	}
-=======
-func getTestResultListSummary(db *gorm.DB, buildID uint) (TestResultListSummary, error) {
-	listSummary := TestResultListSummary{BuildID: buildID}
-	if err := db.
-		Model(&TestResultSummary{}).
-		Select("sum(failed) as Failed, sum(passed) as Passed, sum(skipped) as Skipped").
-		Where(&listSummary).
-		Scan(&listSummary).
-		Error; err != nil {
-		return TestResultListSummary{}, err
-	}
-	listSummary.Total =
-		listSummary.Failed +
-			listSummary.Passed +
-			listSummary.Skipped
-	return listSummary, nil
->>>>>>> ea6c9906
 }