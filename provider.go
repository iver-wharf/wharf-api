--- conflicted
+++ resolved
@@ -138,11 +138,7 @@
 	var providers []Provider
 	if provider.TokenID != 0 {
 		err := m.Database.
-<<<<<<< HEAD
-			Where(&provider, providerFieldName, providerFieldURL, providerFieldTokenID).
-=======
-			Where(&provider, database.ProviderFields.Name, database.ProviderFields.URL, database.ProviderFields.UploadURL, database.ProviderFields.TokenID).
->>>>>>> 5c268253
+			Where(&provider, database.ProviderFields.Name, database.ProviderFields.URL, database.ProviderFields.TokenID).
 			Find(&providers).
 			Error
 		if err != nil {
@@ -153,11 +149,7 @@
 		}
 	} else {
 		err := m.Database.
-<<<<<<< HEAD
-			Where(&provider, providerFieldName, providerFieldURL).
-=======
-			Where(&provider, database.ProviderFields.Name, database.ProviderFields.URL, database.ProviderFields.UploadURL).
->>>>>>> 5c268253
+			Where(&provider, database.ProviderFields.Name, database.ProviderFields.URL).
 			Find(&providers).
 			Error
 		if err != nil {
