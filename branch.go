--- conflicted
+++ resolved
@@ -29,12 +29,8 @@
 
 // getProjectBranchListHandler godoc
 // @id getProjectBranchList
-<<<<<<< HEAD
 // @summary Get list of branches.
-=======
-// @summary Get list of branches. (NOT IMPLEMENTED!)
 // @description Added in v5.0.0.
->>>>>>> 86bd74ca
 // @tags branch
 // @param projectId path uint true "project ID" minimum(0)
 // @success 200 {object} response.PaginatedBranches "Branches"
@@ -69,11 +65,8 @@
 // @id createProjectBranch
 // @summary Add branch to project.
 // @description Adds a branch to the project, and allows you to set this new branch to be the default branch.
-<<<<<<< HEAD
 // @description Will ignore name collisions, and treat them as if the branch was just created anyway.
-=======
 // @description Added in v5.0.0.
->>>>>>> 86bd74ca
 // @tags branch
 // @accept json
 // @produce json
