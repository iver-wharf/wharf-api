package main

import (
	"fmt"

	"github.com/iver-wharf/wharf-api/pkg/model/database"
	"gorm.io/gorm"
)

func runDatabaseMigrations(db *gorm.DB, driver DBDriver) error {
	tables := []interface{}{
		&database.Token{}, &database.Provider{}, &database.Project{},
		&database.Branch{}, &database.Build{}, &database.Log{},
		&database.Artifact{}, &database.BuildParam{}, &database.Param{},
		&database.TestResultDetail{}, &database.TestResultSummary{}}

	db.DisableForeignKeyConstraintWhenMigrating = true
	if err := db.AutoMigrate(tables...); err != nil {
		return fmt.Errorf("migrating without constraints: %w", err)
	}

	if dbDriverSupportsForeignKeyConstraints(driver) {
		migrateConstraints(db, tables)
	} else {
		log.Info().
			WithString("driver", string(driver)).
			Message("Skipping foreign key constraints, as chosen DB does not support it.")
	}

	oldColumns := []columnToDrop{
		// since v3.1.0, the token.provider_id column was removed as it induced a
		// circular dependency between the token and provider tables
		{&Token{}, "provider_id"},
		// Since v5.0.0, the Provider.upload_url column was removed as it was
		// unused.
		{&Provider{}, "upload_url"},
	}

	if err := dropOldColumns(db, oldColumns); err != nil {
		return err
	}

	// In v4.2.0 the index param_idx_build_id for artifact was
	// changed to artifact_idx_build_id to match the name of the
	// table.
	oldIndices := []indexToDrop{
		{"artifact", "param_idx_build_id"},
	}

	return dropOldIndices(db, oldIndices)
}

func migrateConstraints(db *gorm.DB, tables []interface{}) error {
	if err := db.Transaction(func(tx *gorm.DB) error {
		// since v4.2.1, drop these constraints to refresh the constraint behavior.
		// Previously it was RESTRICT, now it's CASCADE.
		if err := dropOldConstraints(tx, []constraintToDrop{
			{"artifact", "fk_artifact_build"},
			{"log", "fk_log_build"},
			{"build", "fk_build_project"},
			{"log", "fk_log_build"},
			{"branch", "fk_project_branches"},
			{"build_param", "fk_build_params"},
		}); err != nil {
			return err
		}

		tx.DisableForeignKeyConstraintWhenMigrating = false
		if err := tx.AutoMigrate(tables...); err != nil {
			return fmt.Errorf("migrating with constraints: %w", err)
		}

		return nil
	}); err != nil {
		return err
	}

	// since v3.1.0, new constraints with other names are added by GORM
	// new constraints are named something like "fk_artifact_build" instead
	oldConstraints := []constraintToDrop{
		{"artifact", "artifact_build_id_build_build_id_foreign"},
		{"branch", "branch_project_id_project_project_id_foreign"},
		{"branch", "branch_token_id_token_token_id_foreign"},
		{"build", "build_project_id_project_project_id_foreign"},
		{"build_param", "build_param_build_id_build_build_id_foreign"},
		{"log", "log_build_id_build_build_id_foreign"},
		{"project", "project_provider_id_provider_provider_id_foreign"},
		{"project", "project_token_id_token_token_id_foreign"},
		{"provider", "provider_token_id_token_token_id_foreign"},
		{"token", "token_provider_id_provider_provider_id_foreign"},
	}
<<<<<<< HEAD
	return dropOldConstraints(db, oldConstraints)
=======
	if err := dropOldConstraints(db, oldConstraints); err != nil {
		return err
	}

	oldColumns := []columnToDrop{
		// since v3.1.0, the token.provider_id column was removed as it induced a
		// circular dependency between the token and provider tables
		{&database.Token{}, "provider_id"},
		// Since v5.0.0, the Provider.upload_url column was removed as it was
		// unused.
		{&database.Provider{}, "upload_url"},
	}

	if err := dropOldColumns(db, oldColumns); err != nil {
		return err
	}

	// In v4.2.0 the index param_idx_build_id for artifact was
	// changed to artifact_idx_build_id to match the name of the
	// table.
	oldIndices := []indexToDrop{
		{"artifact", "param_idx_build_id"},
	}

	return dropOldIndices(db, oldIndices)
>>>>>>> 32bbff05
}

type constraintToDrop struct {
	table string
	name  string
}

func dropOldConstraints(db *gorm.DB, constraints []constraintToDrop) error {
	log.Debug().WithInt("constraints", len(constraints)).Message("Dropping old constraints.")
	for _, constraint := range constraints {
		if err := dropOldConstraint(db, constraint.table, constraint.name); err != nil {
			return err
		}
	}
	return nil
}

func dropOldConstraint(db *gorm.DB, table string, constraintName string) error {
	if db.Migrator().HasConstraint(table, constraintName) {
		log.Info().
			WithString("table", table).
			WithString("constraint", constraintName).
			Message("Dropping old constraint.")
		if err := db.Migrator().DropConstraint(table, constraintName); err != nil {
			return fmt.Errorf("drop old constraint: %w", err)
		}
	} else {
		log.Debug().
			WithString("table", table).
			WithString("constraint", constraintName).
			Message("No old constraint to remove.")
	}
	return nil
}

type columnToDrop struct {
	model      interface{}
	columnName string
}

func dropOldColumns(db *gorm.DB, columns []columnToDrop) error {
	log.Debug().WithInt("columns", len(columns)).Message("Dropping old columns.")
	for _, dbColumn := range columns {
		if err := dropOldColumn(db, dbColumn.model, dbColumn.columnName); err != nil {
			return err
		}
	}
	return nil
}

func dropOldColumn(db *gorm.DB, model interface{}, columnName string) error {
	if db.Migrator().HasColumn(model, columnName) {
		log.Info().
			WithString("column", columnName).
			WithString("model", fmt.Sprintf("%T", model)).
			Message("Dropping old column.")
		if err := db.Migrator().DropColumn(model, columnName); err != nil {
			return fmt.Errorf("drop old column: %w", err)
		}
	} else {
		log.Debug().
			WithString("column", columnName).
			WithString("model", fmt.Sprintf("%T", model)).
			Message("No old column to remove.")
	}
	return nil
}

type indexToDrop struct {
	table string
	name  string
}

func dropOldIndices(db *gorm.DB, indices []indexToDrop) error {
	log.Debug().WithInt("indices", len(indices)).Message("Dropping old indices.")
	for _, dbIndex := range indices {
		if err := dropOldIndex(db, dbIndex.table, dbIndex.name); err != nil {
			return err
		}
	}
	return nil
}

func dropOldIndex(db *gorm.DB, table string, indexName string) error {
	if db.Migrator().HasIndex(table, indexName) {
		log.Info().
			WithString("table", table).
			WithString("index", indexName).
			Message("Dropping old index.")
		if err := db.Migrator().DropIndex(table, indexName); err != nil {
			return fmt.Errorf("drop old index: %w", err)
		}
	} else {
		log.Debug().
			WithString("table", table).
			WithString("index", indexName).
			Message("No old index to remove.")
	}
	return nil
}<|MERGE_RESOLUTION|>--- conflicted
+++ resolved
@@ -30,10 +30,10 @@
 	oldColumns := []columnToDrop{
 		// since v3.1.0, the token.provider_id column was removed as it induced a
 		// circular dependency between the token and provider tables
-		{&Token{}, "provider_id"},
+		{&database.Token{}, "provider_id"},
 		// Since v5.0.0, the Provider.upload_url column was removed as it was
 		// unused.
-		{&Provider{}, "upload_url"},
+		{&database.Provider{}, "upload_url"},
 	}
 
 	if err := dropOldColumns(db, oldColumns); err != nil {
@@ -89,35 +89,7 @@
 		{"provider", "provider_token_id_token_token_id_foreign"},
 		{"token", "token_provider_id_provider_provider_id_foreign"},
 	}
-<<<<<<< HEAD
 	return dropOldConstraints(db, oldConstraints)
-=======
-	if err := dropOldConstraints(db, oldConstraints); err != nil {
-		return err
-	}
-
-	oldColumns := []columnToDrop{
-		// since v3.1.0, the token.provider_id column was removed as it induced a
-		// circular dependency between the token and provider tables
-		{&database.Token{}, "provider_id"},
-		// Since v5.0.0, the Provider.upload_url column was removed as it was
-		// unused.
-		{&database.Provider{}, "upload_url"},
-	}
-
-	if err := dropOldColumns(db, oldColumns); err != nil {
-		return err
-	}
-
-	// In v4.2.0 the index param_idx_build_id for artifact was
-	// changed to artifact_idx_build_id to match the name of the
-	// table.
-	oldIndices := []indexToDrop{
-		{"artifact", "param_idx_build_id"},
-	}
-
-	return dropOldIndices(db, oldIndices)
->>>>>>> 32bbff05
 }
 
 type constraintToDrop struct {
