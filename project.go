--- conflicted
+++ resolved
@@ -90,10 +90,6 @@
 	c.JSON(http.StatusOK, projects)
 }
 
-<<<<<<< HEAD
-// searchProjectListHandler godoc
-// @id searchProjectList
-=======
 func (m projectModule) databaseProjectPreloaded() *gorm.DB {
 	return m.Database.Set("gorm:auto_preload", false).
 		Preload(database.ProjectFields.Provider).
@@ -103,8 +99,8 @@
 		Preload(database.ProjectFields.Token)
 }
 
-// searchProjectsHandler godoc
->>>>>>> eea18519
+// searchProjectListHandler godoc
+// @id searchProjectList
 // @summary Search for projects from database
 // @tags project
 // @success 200 {array} Project
@@ -131,10 +127,6 @@
 	c.JSON(http.StatusOK, projects)
 }
 
-<<<<<<< HEAD
-// getProjectBuildListHandler godoc
-// @id getProjectBuildList
-=======
 var buildJSONToColumns = map[string]string{
 	"buildId":     database.BuildColumns.BuildID,
 	"environment": database.BuildColumns.Environment,
@@ -146,8 +138,8 @@
 	"isInvalid":   database.BuildColumns.IsInvalid,
 }
 
-// getBuildsSliceHandler godoc
->>>>>>> eea18519
+// getProjectBuildListHandler godoc
+// @id getProjectBuildList
 // @summary Get slice of builds.
 // @tags project
 // @param projectId path int true "project ID"
