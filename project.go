package main

import (
	"errors"
	"fmt"

	"github.com/iver-wharf/wharf-core/pkg/ginutil"

	"net/http"

	"github.com/gin-gonic/gin"
	"github.com/iver-wharf/wharf-api/internal/coalesce"
	"github.com/iver-wharf/wharf-api/internal/ptrconv"
	"github.com/iver-wharf/wharf-api/internal/wherefields"
	"github.com/iver-wharf/wharf-api/pkg/model/database"
	"github.com/iver-wharf/wharf-api/pkg/model/request"
	"github.com/iver-wharf/wharf-api/pkg/model/response"
	"github.com/iver-wharf/wharf-api/pkg/modelconv"
	"github.com/iver-wharf/wharf-api/pkg/orderby"
	"gorm.io/gorm"
)

type projectModule struct {
	Database *gorm.DB
}

func (m projectModule) Register(g *gin.RouterGroup) {
	project := g.Group("/project")
	{
		project.GET("", m.getProjectListHandler)
		project.POST("", m.createProjectHandler)

		projectByID := project.Group("/:projectId")
		{
			projectByID.GET("", m.getProjectHandler)
			projectByID.DELETE("", m.deleteProjectHandler)
			projectByID.PUT("", m.updateProjectHandler)
<<<<<<< HEAD
=======
			projectByID.POST("/:stage/run", m.startProjectBuildHandler)

			override := projectByID.Group("/override")
			{
				override.GET("", m.getProjectOverridesHandler)
				override.PUT("", m.updateProjectOverridesHandler)
				override.DELETE("", m.deleteProjectOverridesHandler)
			}
>>>>>>> 946d4336
		}
	}
}

var projectJSONToColumns = map[string]database.SafeSQLName{
	response.ProjectJSONFields.ProjectID:   database.ProjectColumns.ProjectID,
	response.ProjectJSONFields.Name:        database.ProjectColumns.Name,
	response.ProjectJSONFields.GroupName:   database.ProjectColumns.GroupName,
	response.ProjectJSONFields.Description: database.ProjectColumns.Description,
	response.ProjectJSONFields.GitURL:      database.ProjectColumns.GitURL,
}

var defaultGetProjectsOrderBy = orderby.Column{Name: database.ProjectColumns.ProjectID, Direction: orderby.Desc}

// getProjectListHandler godoc
// @id getProjectList
// @summary Returns all projects from database
// @description List all projects, or a window of projects using the `limit` and `offset` query parameters. Allows optional filtering parameters.
// @description Verbatim filters will match on the entire string used to find exact matches,
// @description while the matching filters are meant for searches by humans where it tries to find soft matches and is therefore inaccurate by nature.
// @tags project
// @param orderby query []string false "Sorting orders. Takes the property name followed by either 'asc' or 'desc'. Can be specified multiple times for more granular sorting. Defaults to `?orderby=projectId desc`"
// @param limit query int false "Number of results to return. No limiting is applied if empty (`?limit=`) or non-positive (`?limit=0`). Required if `offset` is used." default(100)
// @param offset query int false "Skipped results, where 0 means from the start." minimum(0) default(0)
// @param name query string false "Filter by verbatim project name."
// @param groupName query string false "Filter by verbatim project group."
// @param description query string false "Filter by verbatim description."
// @param tokenId query uint false "Filter by token ID. Zero (0) will search for null values." minimum(0)
// @param providerId query uint false "Filter by provider ID. Zero (0) will search for null values." minimum(0)
// @param gitUrl query string false "Filter by verbatim Git URL."
// @param nameMatch query string false "Filter by matching project name. Cannot be used with `name`."
// @param groupNameMatch query string false "Filter by matching project group. Cannot be used with `groupName`."
// @param descriptionMatch query string false "Filter by matching description. Cannot be used with `description`."
// @param gitUrlMatch query string false "Filter by matching Git URL. Cannot be used with `gitUrl`."
// @param match query string false "Filter by matching on any supported fields."
// @success 200 {object} response.PaginatedProjects
// @failure 502 {object} problem.Response "Database is unreachable"
// @failure 401 {object} problem.Response "Unauthorized or missing jwt token"
// @router /project [get]
func (m projectModule) getProjectListHandler(c *gin.Context) {
	var params = struct {
		commonGetQueryParams

		Name        *string `form:"name"`
		GroupName   *string `form:"groupName"`
		Description *string `form:"description"`
		TokenID     *uint   `form:"tokenId"`
		ProviderID  *uint   `form:"providerId"`
		GitURL      *string `form:"gitUrl"`

		NameMatch        *string `form:"nameMatch" binding:"excluded_with=Name"`
		GroupNameMatch   *string `form:"groupNameMatch" binding:"excluded_with=GroupName"`
		DescriptionMatch *string `form:"descriptionMatch" binding:"excluded_with=Description"`
		GitURLMatch      *string `form:"gitUrlMatch" binding:"excluded_with=GitURL"`

		Match *string `form:"match"`
	}{
		commonGetQueryParams: defaultCommonGetQueryParams,
	}
	if !bindCommonGetQueryParams(c, &params) {
		return
	}
	orderBySlice, ok := parseCommonOrderBySlice(c, params.OrderBy, providerJSONToColumns)
	if !ok {
		return
	}

	var where wherefields.Collection
	query := databaseProjectPreloaded(m.Database).
		Clauses(orderBySlice.ClauseIfNone(defaultGetProjectsOrderBy)).
		Where(&database.Project{
			Name:       where.String(database.ProjectFields.Name, params.Name),
			GroupName:  where.String(database.ProjectFields.GroupName, params.GroupName),
			TokenID:    where.UintPtrZeroNil(database.ProjectFields.TokenID, params.TokenID),
			ProviderID: where.UintPtrZeroNil(database.ProjectFields.ProviderID, params.ProviderID),
			GitURL:     where.String(database.ProjectFields.GitURL, params.GitURL),
		}, where.NonNilFieldNames()...).
		Scopes(
			whereLikeScope(map[database.SafeSQLName]*string{
				database.ProjectColumns.Name:        params.NameMatch,
				database.ProjectColumns.GroupName:   params.GroupNameMatch,
				database.ProjectColumns.Description: params.DescriptionMatch,
				database.ProjectColumns.GitURL:      params.GitURLMatch,
			}),
			whereAnyLikeScope(
				params.Match,
				database.ProjectColumns.Name,
				database.ProjectColumns.GroupName,
				database.ProjectColumns.Description,
				database.ProjectColumns.GitURL,
			),
		)

	var dbProjects []database.Project
	var totalCount int64
	err := findDBPaginatedSliceAndTotalCount(query, params.Limit, params.Offset, &dbProjects, &totalCount)
	if err != nil {
		ginutil.WriteDBReadError(c, err, "Failed fetching list of projects from database.")
		return
	}

	c.JSON(http.StatusOK, response.PaginatedProjects{
		List:       modelconv.DBProjectsToResponses(dbProjects),
		TotalCount: totalCount,
	})
}

// getProjectHandler godoc
// @id getProject
// @summary Returns project with selected project ID
// @tags project
// @param projectId path uint true "project ID" minimum(0)
// @success 200 {object} response.Project
// @failure 400 {object} problem.Response "Bad request"
// @failure 401 {object} problem.Response "Unauthorized or missing jwt token"
// @failure 404 {object} problem.Response "Project not found"
// @failure 502 {object} problem.Response "Database is unreachable"
// @router /project/{projectId} [get]
func (m projectModule) getProjectHandler(c *gin.Context) {
	projectID, ok := ginutil.ParseParamUint(c, "projectId")
	if !ok {
		return
	}
	dbProject, ok := fetchProjectByID(c, m.Database, projectID, "")
	if !ok {
		return
	}
	resProject := modelconv.DBProjectToResponse(dbProject)
	c.JSON(http.StatusOK, resProject)
}

// createProjectHandler godoc
// @id createProject
// @summary Creates project
// @description Add project to database.
// @tags project
// @accept json
// @produce json
// @param project body request.Project true "Project to create"
// @success 201 {object} response.Project
// @failure 400 {object} problem.Response "Bad request"
// @failure 404 {object} problem.Response "Project to update is not found"
// @failure 401 {object} problem.Response "Unauthorized or missing jwt token"
// @failure 502 {object} problem.Response "Database is unreachable"
// @router /project [post]
func (m projectModule) createProjectHandler(c *gin.Context) {
	var reqProject request.Project
	if err := c.ShouldBindJSON(&reqProject); err != nil {
		ginutil.WriteInvalidBindError(c, err,
			"One or more parameters failed to parse when reading the request body for the project object to update.")
		return
	}

	dbProject := modelconv.ReqProjectToDatabase(reqProject)
	if err := m.Database.Create(&dbProject).Error; err != nil {
		ginutil.WriteDBWriteError(c, err, fmt.Sprintf(
			"Failed creating new project with group %q, token ID %d, and name %q in database.",
			reqProject.GroupName, reqProject.TokenID, reqProject.Name))
		return
	}

	resProject := modelconv.DBProjectToResponse(dbProject)
	c.JSON(http.StatusCreated, resProject)
}

// deleteProjectHandler godoc
// @id deleteProject
// @summary Delete project with selected project ID
// @tags project
// @param projectId path uint true "project ID" minimum(0)
// @success 204 "Deleted"
// @failure 502 {object} problem.Response "Database is unreachable"
// @failure 400 {object} problem.Response "Bad request"
// @failure 404 {object} problem.Response "Project to delete is not found"
// @failure 401 {object} problem.Response "Unauthorized or missing jwt token"
// @router /project/{projectId} [delete]
func (m projectModule) deleteProjectHandler(c *gin.Context) {
	projectID, ok := ginutil.ParseParamUint(c, "projectId")
	if !ok {
		return
	}
	dbProject, ok := fetchProjectByID(c, m.Database, projectID, "when deleting project")
	if !ok {
		return
	}
	if err := m.Database.Delete(&dbProject).Error; err != nil {
		ginutil.WriteDBWriteError(c, err, fmt.Sprintf("Failed deleting project with ID %d from database.", projectID))
		return
	}

	c.Status(http.StatusNoContent)
}

// updateProjectHandler godoc
// @id updateProject
// @summary Update project in database
// @description Updates a project by replacing all of its fields.
// @tags project
// @accept json
// @produce json
// @param projectId path uint true "project ID" minimum(0)
// @param project body request.ProjectUpdate _ "New project values"
// @success 200 {object} response.Project
// @failure 400 {object} problem.Response "Bad request, such as invalid body JSON"
// @failure 401 {object} problem.Response "Unauthorized or missing jwt token"
// @failure 404 {object} problem.Response "Project to update was not found"
// @failure 502 {object} problem.Response "Database is unreachable"
// @router /project/{projectId} [put]
func (m projectModule) updateProjectHandler(c *gin.Context) {
	projectID, ok := ginutil.ParseParamUint(c, "projectId")
	if !ok {
		return
	}
	var reqProjectUpdate request.ProjectUpdate
	err := c.ShouldBindJSON(&reqProjectUpdate)
	if err != nil {
		ginutil.WriteInvalidBindError(c, err, "One or more parameters failed to parse when reading the request body.")
		return
	}
	dbProject, ok := fetchProjectByID(c, m.Database, projectID, "when updating project")
	if !ok {
		return
	}

	dbProject.Name = reqProjectUpdate.Name
	dbProject.GroupName = reqProjectUpdate.GroupName
	dbProject.Description = reqProjectUpdate.Description
	dbProject.AvatarURL = reqProjectUpdate.AvatarURL
	dbProject.TokenID = ptrconv.UintZeroNil(reqProjectUpdate.TokenID)
	dbProject.ProviderID = ptrconv.UintZeroNil(reqProjectUpdate.ProviderID)
	dbProject.BuildDefinition = reqProjectUpdate.BuildDefinition
	dbProject.GitURL = reqProjectUpdate.GitURL

	if err := m.Database.Save(&dbProject).Error; err != nil {
		ginutil.WriteDBWriteError(c, err, fmt.Sprintf(
			"Failed writing project with name %q and group name %q to database.",
			reqProjectUpdate.Name, reqProjectUpdate.GroupName))
		return
	}

	resProject := modelconv.DBProjectToResponse(dbProject)
	c.JSON(http.StatusOK, resProject)
}

<<<<<<< HEAD
=======
// getProjectOverridesHandler godoc
// @id getProjectOverrides
// @summary Get project overrides
// @description Get values for a project's overridable fields.
// @description Meant for manual overrides.
// @description Overridden field will take precedence when retreiving the project or in newly started builds,
// @description but will stay unaffected by regular project updates.
// @tags project
// @produce json
// @param projectId path uint true "project ID" minimum(0)
// @success 200 {object} response.ProjectOverrides
// @failure 400 {object} problem.Response "Bad request, such as invalid body JSON"
// @failure 401 {object} problem.Response "Unauthorized or missing jwt token"
// @failure 404 {object} problem.Response "Project to update was not found"
// @failure 502 {object} problem.Response "Database is unreachable"
// @router /project/{projectId}/override [get]
func (m projectModule) getProjectOverridesHandler(c *gin.Context) {
	projectID, ok := ginutil.ParseParamUint(c, "projectId")
	if !ok {
		return
	}

	var dbProjectOverrides database.ProjectOverrides
	err := m.Database.
		Where(&database.ProjectOverrides{
			ProjectID: projectID,
		}).
		First(&dbProjectOverrides).Error
	if errors.Is(err, gorm.ErrRecordNotFound) {
		// fake that it exists
		dbProjectOverrides.ProjectID = projectID
	} else if err != nil {
		ginutil.WriteDBReadError(c, err, fmt.Sprintf(
			"Failed reading project overrides for project with ID %d to database.",
			projectID))
		return
	}

	resProject := modelconv.DBProjectOverridesToResponse(dbProjectOverrides)
	c.JSON(http.StatusOK, resProject)
}

// updateProjectOverridesHandler godoc
// @id updateProjectOverrides
// @summary Update project overrides in database
// @description Updates a project by replacing all of its overridable fields.
// @description Meant for manual overrides.
// @description Overridden field will take precedence when retreiving the project or in newly started builds,
// @description but will stay unaffected by regular project updates.
// @tags project
// @accept json
// @produce json
// @param projectId path uint true "project ID" minimum(0)
// @param overrides body request.ProjectOverridesUpdate _ "New project overrides"
// @success 200 {object} response.ProjectOverrides
// @failure 400 {object} problem.Response "Bad request, such as invalid body JSON"
// @failure 401 {object} problem.Response "Unauthorized or missing jwt token"
// @failure 404 {object} problem.Response "Project to update was not found"
// @failure 502 {object} problem.Response "Database is unreachable"
// @router /project/{projectId}/override [put]
func (m projectModule) updateProjectOverridesHandler(c *gin.Context) {
	projectID, ok := ginutil.ParseParamUint(c, "projectId")
	if !ok {
		return
	}
	var reqOverridesUpdate request.ProjectOverridesUpdate
	err := c.ShouldBindJSON(&reqOverridesUpdate)
	if err != nil {
		ginutil.WriteInvalidBindError(c, err, "One or more parameters failed to parse when reading the request body.")
		return
	}

	var dbProjectOverrides database.ProjectOverrides
	err = m.Database.
		Where(&database.ProjectOverrides{
			ProjectID: projectID,
		}).
		FirstOrCreate(&dbProjectOverrides).Error
	if err != nil {
		ginutil.WriteDBReadError(c, err, fmt.Sprintf(
			"Failed reading project overrides for project with ID %d to database.",
			projectID))
		return
	}

	dbProjectOverrides.Description = reqOverridesUpdate.Description
	dbProjectOverrides.AvatarURL = reqOverridesUpdate.AvatarURL
	dbProjectOverrides.GitURL = reqOverridesUpdate.GitURL

	if err := m.Database.Save(&dbProjectOverrides).Error; err != nil {
		ginutil.WriteDBWriteError(c, err, fmt.Sprintf(
			"Failed writing project overrides for project with ID %d to database.",
			projectID))
		return
	}

	resProject := modelconv.DBProjectOverridesToResponse(dbProjectOverrides)
	c.JSON(http.StatusOK, resProject)
}

// deleteProjectOverridesHandler godoc
// @id deleteProjectOverrides
// @summary Delete project's overrides with selected project ID
// @description This will revert all overrides to the specified project.
// @description Equivalent to running `PUT /project/{projectId}/overrides` with all fields set to `null`.
// @tags project
// @param projectId path uint true "project ID" minimum(0)
// @success 204 "Deleted"
// @failure 502 {object} problem.Response "Database is unreachable"
// @failure 400 {object} problem.Response "Bad request"
// @failure 404 {object} problem.Response "Project to delete overrides from is not found"
// @failure 401 {object} problem.Response "Unauthorized or missing jwt token"
// @router /project/{projectId}/override [delete]
func (m projectModule) deleteProjectOverridesHandler(c *gin.Context) {
	projectID, ok := ginutil.ParseParamUint(c, "projectId")
	if !ok {
		return
	}
	err := m.Database.
		Where(&database.ProjectOverrides{
			ProjectID: projectID,
		}).
		Delete(&database.ProjectOverrides{}).Error
	if err != nil {
		ginutil.WriteDBWriteError(c, err, fmt.Sprintf("Failed deleting project overrides for project with ID %d from database.", projectID))
		return
	}
	c.Status(http.StatusNoContent)
}

// startProjectBuildHandler godoc
// @id startProjectBuild
// @summary Responsible for run stage environment for selected project
// @tags project
// @accept json
// @param projectId path uint true "project ID" minimum(0)
// @param stage path string true "name of stage to run, or specify ALL to run everything"
// @param branch query string false "branch name, uses default branch if omitted"
// @param environment query string false "environment name"
// @param inputs body string _ "user inputs"
// @success 200 {object} response.BuildReferenceWrapper "Build scheduled"
// @failure 400 {object} problem.Response "Bad request, such as invalid body JSON"
// @failure 401 {object} problem.Response "Unauthorized or missing jwt token"
// @failure 404 {object} problem.Response "Project was not found"
// @failure 502 {object} problem.Response "Database or code execution engine is unreachable"
// @router /project/{projectId}/{stage}/run [post]
func (m projectModule) startProjectBuildHandler(c *gin.Context) {
	projectID, ok := ginutil.ParseParamUint(c, "projectId")
	if !ok {
		return
	}
	dbProject, ok := fetchProjectByID(c, m.Database, projectID, "when starting a new build")
	if !ok {
		return
	}

	body, err := c.GetRawData()
	if err != nil {
		ginutil.WriteBodyReadError(c, err, fmt.Sprintf(
			"Failed to read the input variables body when starting a new build for project with ID %d.",
			projectID))
		return
	}

	stageName := c.Param("stage")
	env, hasEnv := c.GetQuery("environment")
	branch, hasBranch := c.GetQuery("branch")

	if !hasBranch {
		b, ok := findDefaultBranch(dbProject.Branches)
		if !ok {
			ginutil.WriteDBNotFound(c, fmt.Sprintf(
				"No branch to build for project with ID %d was specified, and no default branch was found on the project.",
				projectID))
			return
		}
		branch = b.Name
	}

	now := time.Now().UTC()
	dbBuild := database.Build{
		ProjectID:   dbProject.ProjectID,
		ScheduledOn: null.TimeFrom(now),
		GitBranch:   branch,
		Environment: null.NewString(env, hasEnv),
		Stage:       stageName,
	}
	if err := m.Database.Create(&dbBuild).Error; err != nil {
		ginutil.WriteDBWriteError(c, err, fmt.Sprintf(
			"Failed creating build on stage %q and branch %q for project with ID %d in database.",
			stageName, branch, projectID))
		return
	}

	dbBuildParams, err := parseDBBuildParams(dbBuild.BuildID, []byte(dbProject.BuildDefinition), body)
	if err != nil {
		dbBuild.IsInvalid = true
		if saveErr := m.Database.Save(&dbBuild).Error; saveErr != nil {
			c.Error(saveErr)
		}
		ginutil.WriteProblemError(c, err, problem.Response{
			Type:   "/prob/api/project/run/params-deserialize",
			Title:  "Parsing build parameters failed.",
			Status: http.StatusBadRequest,
			Detail: fmt.Sprintf(
				"Failed to deserialize build parameters from request body for build on stage %q and branch %q for project with ID %d.",
				stageName, branch, projectID),
		})
		return
	}

	err = m.SaveBuildParams(dbBuildParams)
	if err != nil {
		dbBuild.IsInvalid = true
		if saveErr := m.Database.Save(&dbBuild).Error; saveErr != nil {
			c.Error(saveErr)
		}
		ginutil.WriteDBWriteError(c, err, fmt.Sprintf(
			"Failed saving build parameters for build on stage %q and branch %q for project with ID %d in database.",
			stageName, branch, projectID))
		return
	}

	dbJobParams, err := getDBJobParams(dbProject, dbBuild, dbBuildParams, m.Config.InstanceID)
	if err != nil {
		dbBuild.IsInvalid = true
		if saveErr := m.Database.Save(&dbBuild).Error; saveErr != nil {
			c.Error(saveErr)
		}
		ginutil.WriteProblemError(c, err, problem.Response{
			Type:   "/prob/api/project/run/params-serialize",
			Title:  "Serializing build parameters failed.",
			Status: http.StatusBadRequest,
			Detail: fmt.Sprintf(
				"Failed to serialize build parameters before sending them onwards to Wharfs execution engine for build on stage %q and branch %q for project with ID %d.",
				stageName, branch, projectID),
		})
		return
	}

	if m.Config.CI.MockTriggerResponse {
		log.Info().Message("Setting for mocking build triggers was true, mocking CI response.")
		c.JSON(http.StatusOK, modelconv.DBBuildToResponseBuildReferenceWrapper(dbBuild))
		return
	}

	_, err = triggerBuild(dbJobParams, m.Config.CI)
	if err != nil {
		dbBuild.IsInvalid = true
		if saveErr := m.Database.Save(&dbBuild).Error; saveErr != nil {
			c.Error(saveErr)
		}

		ginutil.WriteProblemError(c, err, problem.Response{
			Type:   "/prob/api/project/run/trigger",
			Title:  "Triggering build failed.",
			Status: http.StatusBadGateway,
			Detail: fmt.Sprintf(
				"Failed to trigger code execution engine to schedule the build with ID %d on stage %q on branch %q for project with ID %d.",
				dbBuild.BuildID, stageName, branch, projectID),
		})
		return
	}

	c.JSON(http.StatusOK, modelconv.DBBuildToResponseBuildReferenceWrapper(dbBuild))
}

>>>>>>> 946d4336
func fetchProjectByID(c *gin.Context, db *gorm.DB, projectID uint, whenMsg string) (database.Project, bool) {
	var dbProject database.Project
	ok := fetchDatabaseObjByID(c, databaseProjectPreloaded(db), &dbProject, projectID, "project", whenMsg)
	return dbProject, ok
}

func fetchProjectByIDSlim(c *gin.Context, db *gorm.DB, projectID uint, whenMsg string) (database.Project, bool) {
	var dbProject database.Project
	ok := fetchDatabaseObjByID(c, db, &dbProject, projectID, "project", whenMsg)
	return dbProject, ok
}

func databaseProjectPreloaded(db *gorm.DB) *gorm.DB {
	return db.Set("gorm:auto_preload", false).
		Preload(database.ProjectFields.Provider).
		Preload(database.ProjectFields.Branches, func(db *gorm.DB) *gorm.DB {
			return db.Order(database.BranchColumns.BranchID)
		}).
		Preload(database.ProjectFields.Token).
		Preload(database.ProjectFields.Overrides)
}

<<<<<<< HEAD
=======
func (m projectModule) SaveBuildParams(dbParams []database.BuildParam) error {
	for _, dbParam := range dbParams {
		if err := m.Database.Create(&dbParam).Error; err != nil {
			return err
		}
	}
	return nil
}

func parseDBBuildParams(buildID uint, buildDef []byte, vars []byte) ([]database.BuildParam, error) {
	type BuildDefinition struct {
		Inputs []struct {
			Name    string
			Type    string
			Default string
		}
	}

	var def BuildDefinition
	err := yaml.Unmarshal(buildDef, &def)
	if err != nil {
		log.Error().WithError(err).Message("Failed unmarshaling build-def.")
		return nil, err
	}

	log.Info().
		WithInt("inputs", len(def.Inputs)).
		Message("Unmarshaled build-def.")

	m := make(map[string]interface{})
	err = json.Unmarshal(vars, &m)
	if err != nil {
		log.Error().WithError(err).Message("Failed unmarshaling input variables JSON.")
		return nil, err
	}

	var params []database.BuildParam
	for _, input := range def.Inputs {
		param := database.BuildParam{
			Name:    input.Name,
			BuildID: buildID,
		}

		if m[input.Name] == nil {
			param.Value = input.Default
		} else {
			param.Value = fmt.Sprintf("%v", m[input.Name])
		}

		params = append(params, param)
	}

	return params, nil
}

func triggerBuild(dbJobParams []database.Param, conf CIConfig) (string, error) {
	q := ""
	for _, dbJobParam := range dbJobParams {
		if dbJobParam.Value != "" {
			q = fmt.Sprintf("%s&%s=%s", q, url.QueryEscape(dbJobParam.Name), url.QueryEscape(dbJobParam.Value))
		}
	}

	tokenStr := fmt.Sprintf("?token=%s", conf.TriggerToken)

	url := fmt.Sprintf("%s%s%s", conf.TriggerURL, tokenStr, q)
	fmt.Printf("POSTing to url: %v\n", url)
	log.Info().
		WithString("method", "POST").
		WithString("url", fmt.Sprintf("%s?token=%s%s", conf.TriggerURL, "*****", q)).
		Message("Triggering build.")

	var resp, err = http.Post(url, "", nil)
	if err != nil {
		return "", err
	}

	defer resp.Body.Close()
	var body, err2 = ioutil.ReadAll(resp.Body)
	if err2 != nil {
		return "", err2
	}

	var strBody = string(body)
	if resp.StatusCode != 200 && resp.StatusCode != 201 {
		return "", fmt.Errorf(strBody)
	}

	return strBody, err2
}

func getDBJobParams(
	dbProject database.Project,
	dbBuild database.Build,
	dbBuildParams []database.BuildParam,
	wharfInstanceID string,
) ([]database.Param, error) {
	var err error
	var v []byte
	if len(dbBuildParams) > 0 {
		m := make(map[string]interface{})

		for _, input := range dbBuildParams {
			m[input.Name] = input.Value
		}

		v, err = yaml.Marshal(m)
		if err != nil {
			log.Error().WithError(err).Message("Failed to marshal input variables YAML for build.")
			return nil, err
		}
	} else {
		log.Debug().Message("Skipping input variables, nothing in body.")
	}

	token := ""
	if dbProject.Token != nil {
		token = dbProject.Token.Token
	}

	dbJobParams := []database.Param{
		{Type: "string", Name: "REPO_NAME", Value: dbProject.Name},
		{Type: "string", Name: "REPO_GROUP", Value: strings.ToLower(dbProject.GroupName)},
		{Type: "string", Name: "REPO_BRANCH", Value: dbBuild.GitBranch},
		{Type: "string", Name: "GIT_BRANCH", Value: dbBuild.GitBranch},
		{Type: "string", Name: "RUN_STAGES", Value: dbBuild.Stage},
		{Type: "string", Name: "BUILD_REF", Value: strconv.FormatUint(uint64(dbBuild.BuildID), 10)},
		{Type: "string", Name: "VARS", Value: string(v)},
		{Type: "string", Name: "GIT_FULLURL", Value: coalesce.String(dbProject.Overrides.GitURL, dbProject.GitURL)},
		{Type: "string", Name: "GIT_TOKEN", Value: token},
		{Type: "string", Name: "WHARF_PROJECT_ID", Value: strconv.FormatUint(uint64(dbProject.ProjectID), 10)},
		{Type: "string", Name: "WHARF_INSTANCE", Value: wharfInstanceID},
	}

	if dbBuild.Environment.Valid {
		dbJobParams = append(dbJobParams, database.Param{
			Type:  "string",
			Name:  "ENVIRONMENT",
			Value: dbBuild.Environment.String,
		})
	}

	return dbJobParams, nil
}

>>>>>>> 946d4336
func (m projectModule) getBuildsCount(projectID uint) (int64, error) {
	var count int64
	if err := m.Database.
		Model(&database.Build{}).
		Where(&database.Build{ProjectID: projectID}).
		Count(&count).
		Error; err != nil {
		return 0, err
	}
	return count, nil
}<|MERGE_RESOLUTION|>--- conflicted
+++ resolved
@@ -9,7 +9,6 @@
 	"net/http"
 
 	"github.com/gin-gonic/gin"
-	"github.com/iver-wharf/wharf-api/internal/coalesce"
 	"github.com/iver-wharf/wharf-api/internal/ptrconv"
 	"github.com/iver-wharf/wharf-api/internal/wherefields"
 	"github.com/iver-wharf/wharf-api/pkg/model/database"
@@ -35,9 +34,6 @@
 			projectByID.GET("", m.getProjectHandler)
 			projectByID.DELETE("", m.deleteProjectHandler)
 			projectByID.PUT("", m.updateProjectHandler)
-<<<<<<< HEAD
-=======
-			projectByID.POST("/:stage/run", m.startProjectBuildHandler)
 
 			override := projectByID.Group("/override")
 			{
@@ -45,7 +41,6 @@
 				override.PUT("", m.updateProjectOverridesHandler)
 				override.DELETE("", m.deleteProjectOverridesHandler)
 			}
->>>>>>> 946d4336
 		}
 	}
 }
@@ -290,8 +285,6 @@
 	c.JSON(http.StatusOK, resProject)
 }
 
-<<<<<<< HEAD
-=======
 // getProjectOverridesHandler godoc
 // @id getProjectOverrides
 // @summary Get project overrides
@@ -422,144 +415,6 @@
 	c.Status(http.StatusNoContent)
 }
 
-// startProjectBuildHandler godoc
-// @id startProjectBuild
-// @summary Responsible for run stage environment for selected project
-// @tags project
-// @accept json
-// @param projectId path uint true "project ID" minimum(0)
-// @param stage path string true "name of stage to run, or specify ALL to run everything"
-// @param branch query string false "branch name, uses default branch if omitted"
-// @param environment query string false "environment name"
-// @param inputs body string _ "user inputs"
-// @success 200 {object} response.BuildReferenceWrapper "Build scheduled"
-// @failure 400 {object} problem.Response "Bad request, such as invalid body JSON"
-// @failure 401 {object} problem.Response "Unauthorized or missing jwt token"
-// @failure 404 {object} problem.Response "Project was not found"
-// @failure 502 {object} problem.Response "Database or code execution engine is unreachable"
-// @router /project/{projectId}/{stage}/run [post]
-func (m projectModule) startProjectBuildHandler(c *gin.Context) {
-	projectID, ok := ginutil.ParseParamUint(c, "projectId")
-	if !ok {
-		return
-	}
-	dbProject, ok := fetchProjectByID(c, m.Database, projectID, "when starting a new build")
-	if !ok {
-		return
-	}
-
-	body, err := c.GetRawData()
-	if err != nil {
-		ginutil.WriteBodyReadError(c, err, fmt.Sprintf(
-			"Failed to read the input variables body when starting a new build for project with ID %d.",
-			projectID))
-		return
-	}
-
-	stageName := c.Param("stage")
-	env, hasEnv := c.GetQuery("environment")
-	branch, hasBranch := c.GetQuery("branch")
-
-	if !hasBranch {
-		b, ok := findDefaultBranch(dbProject.Branches)
-		if !ok {
-			ginutil.WriteDBNotFound(c, fmt.Sprintf(
-				"No branch to build for project with ID %d was specified, and no default branch was found on the project.",
-				projectID))
-			return
-		}
-		branch = b.Name
-	}
-
-	now := time.Now().UTC()
-	dbBuild := database.Build{
-		ProjectID:   dbProject.ProjectID,
-		ScheduledOn: null.TimeFrom(now),
-		GitBranch:   branch,
-		Environment: null.NewString(env, hasEnv),
-		Stage:       stageName,
-	}
-	if err := m.Database.Create(&dbBuild).Error; err != nil {
-		ginutil.WriteDBWriteError(c, err, fmt.Sprintf(
-			"Failed creating build on stage %q and branch %q for project with ID %d in database.",
-			stageName, branch, projectID))
-		return
-	}
-
-	dbBuildParams, err := parseDBBuildParams(dbBuild.BuildID, []byte(dbProject.BuildDefinition), body)
-	if err != nil {
-		dbBuild.IsInvalid = true
-		if saveErr := m.Database.Save(&dbBuild).Error; saveErr != nil {
-			c.Error(saveErr)
-		}
-		ginutil.WriteProblemError(c, err, problem.Response{
-			Type:   "/prob/api/project/run/params-deserialize",
-			Title:  "Parsing build parameters failed.",
-			Status: http.StatusBadRequest,
-			Detail: fmt.Sprintf(
-				"Failed to deserialize build parameters from request body for build on stage %q and branch %q for project with ID %d.",
-				stageName, branch, projectID),
-		})
-		return
-	}
-
-	err = m.SaveBuildParams(dbBuildParams)
-	if err != nil {
-		dbBuild.IsInvalid = true
-		if saveErr := m.Database.Save(&dbBuild).Error; saveErr != nil {
-			c.Error(saveErr)
-		}
-		ginutil.WriteDBWriteError(c, err, fmt.Sprintf(
-			"Failed saving build parameters for build on stage %q and branch %q for project with ID %d in database.",
-			stageName, branch, projectID))
-		return
-	}
-
-	dbJobParams, err := getDBJobParams(dbProject, dbBuild, dbBuildParams, m.Config.InstanceID)
-	if err != nil {
-		dbBuild.IsInvalid = true
-		if saveErr := m.Database.Save(&dbBuild).Error; saveErr != nil {
-			c.Error(saveErr)
-		}
-		ginutil.WriteProblemError(c, err, problem.Response{
-			Type:   "/prob/api/project/run/params-serialize",
-			Title:  "Serializing build parameters failed.",
-			Status: http.StatusBadRequest,
-			Detail: fmt.Sprintf(
-				"Failed to serialize build parameters before sending them onwards to Wharfs execution engine for build on stage %q and branch %q for project with ID %d.",
-				stageName, branch, projectID),
-		})
-		return
-	}
-
-	if m.Config.CI.MockTriggerResponse {
-		log.Info().Message("Setting for mocking build triggers was true, mocking CI response.")
-		c.JSON(http.StatusOK, modelconv.DBBuildToResponseBuildReferenceWrapper(dbBuild))
-		return
-	}
-
-	_, err = triggerBuild(dbJobParams, m.Config.CI)
-	if err != nil {
-		dbBuild.IsInvalid = true
-		if saveErr := m.Database.Save(&dbBuild).Error; saveErr != nil {
-			c.Error(saveErr)
-		}
-
-		ginutil.WriteProblemError(c, err, problem.Response{
-			Type:   "/prob/api/project/run/trigger",
-			Title:  "Triggering build failed.",
-			Status: http.StatusBadGateway,
-			Detail: fmt.Sprintf(
-				"Failed to trigger code execution engine to schedule the build with ID %d on stage %q on branch %q for project with ID %d.",
-				dbBuild.BuildID, stageName, branch, projectID),
-		})
-		return
-	}
-
-	c.JSON(http.StatusOK, modelconv.DBBuildToResponseBuildReferenceWrapper(dbBuild))
-}
-
->>>>>>> 946d4336
 func fetchProjectByID(c *gin.Context, db *gorm.DB, projectID uint, whenMsg string) (database.Project, bool) {
 	var dbProject database.Project
 	ok := fetchDatabaseObjByID(c, databaseProjectPreloaded(db), &dbProject, projectID, "project", whenMsg)
@@ -582,154 +437,6 @@
 		Preload(database.ProjectFields.Overrides)
 }
 
-<<<<<<< HEAD
-=======
-func (m projectModule) SaveBuildParams(dbParams []database.BuildParam) error {
-	for _, dbParam := range dbParams {
-		if err := m.Database.Create(&dbParam).Error; err != nil {
-			return err
-		}
-	}
-	return nil
-}
-
-func parseDBBuildParams(buildID uint, buildDef []byte, vars []byte) ([]database.BuildParam, error) {
-	type BuildDefinition struct {
-		Inputs []struct {
-			Name    string
-			Type    string
-			Default string
-		}
-	}
-
-	var def BuildDefinition
-	err := yaml.Unmarshal(buildDef, &def)
-	if err != nil {
-		log.Error().WithError(err).Message("Failed unmarshaling build-def.")
-		return nil, err
-	}
-
-	log.Info().
-		WithInt("inputs", len(def.Inputs)).
-		Message("Unmarshaled build-def.")
-
-	m := make(map[string]interface{})
-	err = json.Unmarshal(vars, &m)
-	if err != nil {
-		log.Error().WithError(err).Message("Failed unmarshaling input variables JSON.")
-		return nil, err
-	}
-
-	var params []database.BuildParam
-	for _, input := range def.Inputs {
-		param := database.BuildParam{
-			Name:    input.Name,
-			BuildID: buildID,
-		}
-
-		if m[input.Name] == nil {
-			param.Value = input.Default
-		} else {
-			param.Value = fmt.Sprintf("%v", m[input.Name])
-		}
-
-		params = append(params, param)
-	}
-
-	return params, nil
-}
-
-func triggerBuild(dbJobParams []database.Param, conf CIConfig) (string, error) {
-	q := ""
-	for _, dbJobParam := range dbJobParams {
-		if dbJobParam.Value != "" {
-			q = fmt.Sprintf("%s&%s=%s", q, url.QueryEscape(dbJobParam.Name), url.QueryEscape(dbJobParam.Value))
-		}
-	}
-
-	tokenStr := fmt.Sprintf("?token=%s", conf.TriggerToken)
-
-	url := fmt.Sprintf("%s%s%s", conf.TriggerURL, tokenStr, q)
-	fmt.Printf("POSTing to url: %v\n", url)
-	log.Info().
-		WithString("method", "POST").
-		WithString("url", fmt.Sprintf("%s?token=%s%s", conf.TriggerURL, "*****", q)).
-		Message("Triggering build.")
-
-	var resp, err = http.Post(url, "", nil)
-	if err != nil {
-		return "", err
-	}
-
-	defer resp.Body.Close()
-	var body, err2 = ioutil.ReadAll(resp.Body)
-	if err2 != nil {
-		return "", err2
-	}
-
-	var strBody = string(body)
-	if resp.StatusCode != 200 && resp.StatusCode != 201 {
-		return "", fmt.Errorf(strBody)
-	}
-
-	return strBody, err2
-}
-
-func getDBJobParams(
-	dbProject database.Project,
-	dbBuild database.Build,
-	dbBuildParams []database.BuildParam,
-	wharfInstanceID string,
-) ([]database.Param, error) {
-	var err error
-	var v []byte
-	if len(dbBuildParams) > 0 {
-		m := make(map[string]interface{})
-
-		for _, input := range dbBuildParams {
-			m[input.Name] = input.Value
-		}
-
-		v, err = yaml.Marshal(m)
-		if err != nil {
-			log.Error().WithError(err).Message("Failed to marshal input variables YAML for build.")
-			return nil, err
-		}
-	} else {
-		log.Debug().Message("Skipping input variables, nothing in body.")
-	}
-
-	token := ""
-	if dbProject.Token != nil {
-		token = dbProject.Token.Token
-	}
-
-	dbJobParams := []database.Param{
-		{Type: "string", Name: "REPO_NAME", Value: dbProject.Name},
-		{Type: "string", Name: "REPO_GROUP", Value: strings.ToLower(dbProject.GroupName)},
-		{Type: "string", Name: "REPO_BRANCH", Value: dbBuild.GitBranch},
-		{Type: "string", Name: "GIT_BRANCH", Value: dbBuild.GitBranch},
-		{Type: "string", Name: "RUN_STAGES", Value: dbBuild.Stage},
-		{Type: "string", Name: "BUILD_REF", Value: strconv.FormatUint(uint64(dbBuild.BuildID), 10)},
-		{Type: "string", Name: "VARS", Value: string(v)},
-		{Type: "string", Name: "GIT_FULLURL", Value: coalesce.String(dbProject.Overrides.GitURL, dbProject.GitURL)},
-		{Type: "string", Name: "GIT_TOKEN", Value: token},
-		{Type: "string", Name: "WHARF_PROJECT_ID", Value: strconv.FormatUint(uint64(dbProject.ProjectID), 10)},
-		{Type: "string", Name: "WHARF_INSTANCE", Value: wharfInstanceID},
-	}
-
-	if dbBuild.Environment.Valid {
-		dbJobParams = append(dbJobParams, database.Param{
-			Type:  "string",
-			Name:  "ENVIRONMENT",
-			Value: dbBuild.Environment.String,
-		})
-	}
-
-	return dbJobParams, nil
-}
-
->>>>>>> 946d4336
 func (m projectModule) getBuildsCount(projectID uint) (int64, error) {
 	var count int64
 	if err := m.Database.
