--- conflicted
+++ resolved
@@ -9,37 +9,6 @@
 	return false
 }
 
-<<<<<<< HEAD
-func convert(i interface{}) interface{} {
-	switch x := i.(type) {
-	case map[interface{}]interface{}:
-		m2 := map[string]interface{}{}
-		for k, v := range x {
-			m2[k.(string)] = convert(v)
-		}
-		return m2
-	case []interface{}:
-		for i, v := range x {
-			x[i] = convert(v)
-		}
-	}
-	return i
-=======
-func getProjectGroupFromGitURL(gitURL string, projectName string) string {
-	pattern := regexp.MustCompile(`((git@[\w\.]+)):(?P<projectPath>[\w\.@\:/\-~]+)(\.git)(/)?`)
-	if !pattern.MatchString(gitURL) {
-		return ""
-	}
-
-	template := "$projectPath"
-	projectPath := pattern.ReplaceAllString(gitURL, template)
-	projectGroup := strings.TrimSuffix(strings.ToLower(projectPath), strings.ToLower(projectName))
-	projectGroup = strings.TrimSuffix(projectGroup, "/")
-
-	return projectGroup
->>>>>>> c25f22a8
-}
-
 func findDefaultBranch(branches []Branch) (Branch, bool) {
 	for _, branch := range branches {
 		if branch.Default {
