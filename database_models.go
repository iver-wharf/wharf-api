package main

import (
	"time"

	"gopkg.in/guregu/null.v4"
)

// Constraint convention in this file:
//
// When applying constraints using gorm tags, like:
//  `gorm:"constraint:OnUpdate:CASCADE,OnDelete:CASCADE"`
// we apply it to both referencing fields.
//
// Examples:
//  - Build.Params and BuildParam.Build
//  - Project.Branches and Branch.Project
//
// One seems to take precedence, but to make sure and to keep the code
// consistent we add it to both referencing fields.

<<<<<<< HEAD
const (
	providerFieldName    = "Name"
	providerFieldURL     = "URL"
	providerFieldTokenID = "TokenID"
)

=======
>>>>>>> 5c268253
// Provider holds metadata about a connection to a remote provider. Some of
// importance are the URL field of where to find the remote, and the token field
// used to authenticate.
type Provider struct {
	ProviderID uint   `gorm:"primaryKey" json:"providerId"`
	Name       string `gorm:"size:20;not null" json:"name" enum:"azuredevops,gitlab,github"`
	URL        string `gorm:"size:500;not null" json:"url"`
	TokenID    uint   `gorm:"nullable;default:NULL;index:provider_idx_token_id" json:"tokenId"`
	Token      *Token `gorm:"foreignKey:TokenID;constraint:OnUpdate:RESTRICT,OnDelete:RESTRICT" json:"-"`
}

// Token holds credentials for a remote provider.
type Token struct {
	TokenID  uint   `gorm:"primaryKey" json:"tokenId"`
	Token    string `gorm:"size:500; not null" json:"token" format:"password"`
	UserName string `gorm:"size:500" json:"userName"`
}

// Project holds data about an imported project. A lot of the data is expected
// to be populated with data from the remote provider, such as the description
// and avatar.
type Project struct {
	ProjectID       uint      `gorm:"primaryKey" json:"projectId"`
	Name            string    `gorm:"size:500;not null" json:"name"`
	GroupName       string    `gorm:"size:500" json:"groupName"`
	Description     string    `gorm:"size:500" json:"description"`
	AvatarURL       string    `gorm:"size:500" json:"avatarUrl"`
	TokenID         uint      `gorm:"nullable;default:NULL;index:project_idx_token_id" json:"tokenId"`
	Token           *Token    `gorm:"foreignKey:TokenID;constraint:OnUpdate:RESTRICT,OnDelete:RESTRICT" json:"-"`
	ProviderID      uint      `gorm:"nullable;default:NULL;index:project_idx_provider_id" json:"providerId"`
	Provider        *Provider `gorm:"foreignKey:ProviderID;constraint:OnUpdate:RESTRICT,OnDelete:RESTRICT" json:"provider"`
	BuildDefinition string    `sql:"type:text" json:"buildDefinition"`
	Branches        []Branch  `gorm:"foreignKey:ProjectID;constraint:OnUpdate:CASCADE,OnDelete:CASCADE" json:"branches"`
	GitURL          string    `gorm:"nullable;default:NULL" json:"gitUrl"`
	// ParsedBuildDefinition is populated when marshalled via MarshalJSON
	ParsedBuildDefinition interface{} `gorm:"-" json:"build"`
}

// Branch is a single branch in the VCS that can be targeted during builds.
// For example a Git branch.
type Branch struct {
	BranchID  uint     `gorm:"primaryKey" json:"branchId"`
	ProjectID uint     `gorm:"not null;index:branch_idx_project_id" json:"projectId"`
	Project   *Project `gorm:"foreignKey:ProjectID;constraint:OnUpdate:CASCADE,OnDelete:CASCADE" json:"-"`
	Name      string   `gorm:"not null" json:"name"`
	Default   bool     `gorm:"not null" json:"default"`
	TokenID   uint     `gorm:"nullable;default:NULL;index:branch_idx_token_id" json:"tokenId"`
	Token     Token    `gorm:"foreignKey:TokenID;constraint:OnUpdate:RESTRICT,OnDelete:RESTRICT" json:"-"`
}

// Build holds data about the state of a build. Which parameters was used to
// start it, what status it holds, et.al.
type Build struct {
	BuildID             uint                `gorm:"primaryKey" json:"buildId"`
	StatusID            BuildStatus         `gorm:"not null" json:"statusId"`
	ProjectID           uint                `gorm:"not null;index:build_idx_project_id" json:"projectId"`
	Project             *Project            `gorm:"foreignKey:ProjectID;constraint:OnUpdate:CASCADE,OnDelete:CASCADE" json:"-"`
	ScheduledOn         null.Time           `gorm:"nullable;default:NULL" json:"scheduledOn" format:"date-time"`
	StartedOn           null.Time           `gorm:"nullable;default:NULL" json:"startedOn" format:"date-time"`
	CompletedOn         null.Time           `gorm:"nullable;default:NULL" json:"finishedOn" format:"date-time"`
	GitBranch           string              `gorm:"size:300;default:'';not null" json:"gitBranch"`
	Environment         null.String         `gorm:"nullable;size:40" json:"environment" swaggertype:"string"`
	Stage               string              `gorm:"size:40;default:'';not null" json:"stage"`
	Params              []BuildParam        `gorm:"foreignKey:BuildID;constraint:OnUpdate:CASCADE,OnDelete:CASCADE" json:"params"`
	IsInvalid           bool                `gorm:"not null;default:false" json:"isInvalid"`
	TestResultSummaries []TestResultSummary `gorm:"foreignKey:BuildID;constraint:OnUpdate:CASCADE,OnDelete:CASCADE" json:"testResultSummaries"`
	// TestResultListSummary is populated manually after fetching from the database.
	TestResultListSummary TestResultListSummary `gorm:"-" json:"testResultListSummary"`
	// Status is populated when marshalled via MarshalJSON
	Status string `gorm:"-" json:"status"`
}

// BuildParam holds the name and value of an input parameter fed into a build.
type BuildParam struct {
	BuildParamID uint   `gorm:"primaryKey" json:"-"`
	BuildID      uint   `gorm:"not null;index:buildparam_idx_build_id" json:"buildId"`
	Build        *Build `gorm:"foreignKey:BuildID;constraint:OnUpdate:CASCADE,OnDelete:CASCADE" json:"-"`
	Name         string `gorm:"not null" json:"name"`
	Value        string `gorm:"nullable" json:"value"`
}

// Log is a single logged line for a build.
type Log struct {
	LogID     uint      `gorm:"primaryKey" json:"logId"`
	BuildID   uint      `gorm:"not null;index:log_idx_build_id" json:"buildId"`
	Build     *Build    `gorm:"foreignKey:BuildID;constraint:OnUpdate:CASCADE,OnDelete:CASCADE" json:"-"`
	Message   string    `sql:"type:text" json:"message"`
	Timestamp time.Time `gorm:"not null" json:"timestamp" format:"date-time"`
}

// Param holds the definition of an input parameter for a project.
type Param struct {
	ParamID      int    `gorm:"primaryKey" json:"id"`
	Name         string `gorm:"not null" json:"name"`
	Type         string `gorm:"not null" json:"type"`
	Value        string `json:"value"`
	DefaultValue string `json:"defaultValue"`
}

// Artifact holds the binary data as well as metadata about that binary such as
// the file name and which build it belongs to.
type Artifact struct {
	ArtifactID uint   `gorm:"primaryKey" json:"artifactId"`
	BuildID    uint   `gorm:"not null;index:artifact_idx_build_id" json:"buildId"`
	Build      *Build `gorm:"foreignKey:BuildID;constraint:OnUpdate:CASCADE,OnDelete:CASCADE" json:"-"`
	Name       string `gorm:"not null" json:"name"`
	FileName   string `gorm:"nullable" json:"fileName"`
	Data       []byte `gorm:"nullable" json:"-"`
}

// TestResultSummary contains data about a single test result file.
type TestResultSummary struct {
	TestResultSummaryID uint      `gorm:"primaryKey" json:"testResultSummaryId"`
	FileName            string    `gorm:"nullable" json:"fileName"`
	ArtifactID          uint      `gorm:"not null;index:testresultsummary_idx_artifact_id" json:"artifactId"`
	Artifact            *Artifact `gorm:"foreignKey:ArtifactID;constraint:OnUpdate:CASCADE,OnDelete:SET NULL" json:"-"`
	BuildID             uint      `gorm:"not null;index:testresultsummary_idx_build_id" json:"buildId"`
	Build               *Build    `gorm:"foreignKey:BuildID;constraint:OnUpdate:CASCADE,OnDelete:CASCADE" json:"-"`
	Total               uint      `gorm:"not null" json:"total"`
	Failed              uint      `gorm:"not null" json:"failed"`
	Passed              uint      `gorm:"not null" json:"passed"`
	Skipped             uint      `gorm:"not null" json:"skipped"`
}

// TestResultStatus is an enum of different states a test result can be in.
type TestResultStatus string

const (
	// TestResultStatusSuccess means the test succeeded.
	TestResultStatusSuccess TestResultStatus = "Success"
	// TestResultStatusFailed means the test failed.
	TestResultStatusFailed TestResultStatus = "Failed"
	// TestResultStatusSkipped means the test was skipped.
	TestResultStatusSkipped TestResultStatus = "Skipped"
)

// TestResultDetail contains data about a single test in a test result file.
type TestResultDetail struct {
	TestResultDetailID uint             `gorm:"primaryKey" json:"testResultDetailId"`
	ArtifactID         uint             `gorm:"not null;index:testresultdetail_idx_artifact_id" json:"artifactId"`
	Artifact           *Artifact        `gorm:"foreignKey:ArtifactID;constraint:OnUpdate:CASCADE,OnDelete:SET NULL" json:"-"`
	BuildID            uint             `gorm:"not null;index:testresultdetail_idx_build_id" json:"buildId"`
	Build              *Build           `gorm:"foreignKey:BuildID;constraint:OnUpdate:CASCADE,OnDelete:CASCADE" json:"-"`
	Name               string           `gorm:"not null" json:"name"`
	Message            null.String      `gorm:"nullable" json:"message" swaggertype:"string"`
	StartedOn          null.Time        `gorm:"nullable;default:NULL;" json:"startedOn" format:"date-time"`
	CompletedOn        null.Time        `gorm:"nullable;default:NULL;" json:"completedOn" format:"date-time"`
	Status             TestResultStatus `gorm:"not null" enum:"Failed,Passed,Skipped" json:"status"`
}<|MERGE_RESOLUTION|>--- conflicted
+++ resolved
@@ -19,15 +19,6 @@
 // One seems to take precedence, but to make sure and to keep the code
 // consistent we add it to both referencing fields.
 
-<<<<<<< HEAD
-const (
-	providerFieldName    = "Name"
-	providerFieldURL     = "URL"
-	providerFieldTokenID = "TokenID"
-)
-
-=======
->>>>>>> 5c268253
 // Provider holds metadata about a connection to a remote provider. Some of
 // importance are the URL field of where to find the remote, and the token field
 // used to authenticate.
