package main

import (
	"time"

	"gopkg.in/guregu/null.v4"
)

// Constraint convention in this file:
//
// When applying constraints using gorm tags, like:
//  `gorm:"constraint:OnUpdate:CASCADE,OnDelete:CASCADE"`
// we apply it to both referencing fields.
//
// Examples:
//  - Build.Params and BuildParam.Build
//  - Project.Branches and Branch.Project
//
// One seems to take precedence, but to make sure and to keep the code
// consistent we add it to both referencing fields.

// Provider holds metadata about a connection to a remote provider. Some of
// importance are the URL field of where to find the remote, and the token field
// used to authenticate.
type Provider struct {
	ProviderID uint   `gorm:"primaryKey" json:"providerId"`
	Name       string `gorm:"size:20;not null" json:"name" enum:"azuredevops,gitlab,github"`
	URL        string `gorm:"size:500;not null" json:"url"`
	UploadURL  string `gorm:"size:500" json:"uploadUrl"`
	TokenID    uint   `gorm:"nullable;default:NULL;index:provider_idx_token_id" json:"tokenId"`
	Token      *Token `gorm:"foreignKey:TokenID;constraint:OnUpdate:RESTRICT,OnDelete:RESTRICT" json:"-"`
}

// Token holds credentials for a remote provider.
type Token struct {
	TokenID  uint   `gorm:"primaryKey" json:"tokenId"`
	Token    string `gorm:"size:500; not null" json:"token" format:"password"`
	UserName string `gorm:"size:500" json:"userName"`
}

// Project holds data about an imported project. A lot of the data is expected
// to be populated with data from the remote provider, such as the description
// and avatar.
type Project struct {
	ProjectID       uint      `gorm:"primaryKey" json:"projectId"`
	Name            string    `gorm:"size:500;not null" json:"name"`
	GroupName       string    `gorm:"size:500" json:"groupName"`
	Description     string    `gorm:"size:500" json:"description"`
	AvatarURL       string    `gorm:"size:500" json:"avatarUrl"`
	TokenID         uint      `gorm:"nullable;default:NULL;index:project_idx_token_id" json:"tokenId"`
	Token           *Token    `gorm:"foreignKey:TokenID;constraint:OnUpdate:RESTRICT,OnDelete:RESTRICT" json:"-"`
	ProviderID      uint      `gorm:"nullable;default:NULL;index:project_idx_provider_id" json:"providerId"`
	Provider        *Provider `gorm:"foreignKey:ProviderID;constraint:OnUpdate:RESTRICT,OnDelete:RESTRICT" json:"provider"`
	BuildDefinition string    `sql:"type:text" json:"buildDefinition"`
	Branches        []Branch  `gorm:"foreignKey:ProjectID;constraint:OnUpdate:CASCADE,OnDelete:CASCADE" json:"branches"`
	GitURL          string    `gorm:"nullable;default:NULL" json:"gitUrl"`
	// ParsedBuildDefinition is populated when marshalled via MarshalJSON
	ParsedBuildDefinition interface{} `gorm:"-" json:"build"`
}

// Branch is a single branch in the VCS that can be targeted during builds.
// For example a Git branch.
type Branch struct {
	BranchID  uint     `gorm:"primaryKey" json:"branchId"`
	ProjectID uint     `gorm:"not null;index:branch_idx_project_id" json:"projectId"`
	Project   *Project `gorm:"foreignKey:ProjectID;constraint:OnUpdate:CASCADE,OnDelete:CASCADE" json:"-"`
	Name      string   `gorm:"not null" json:"name"`
	Default   bool     `gorm:"not null" json:"default"`
	TokenID   uint     `gorm:"nullable;default:NULL;index:branch_idx_token_id" json:"tokenId"`
	Token     Token    `gorm:"foreignKey:TokenID;constraint:OnUpdate:RESTRICT,OnDelete:RESTRICT" json:"-"`
}

<<<<<<< HEAD
const (
	buildAssocParams              = "Params"
	buildAssocTestResultSummaries = "TestResultSummaries"
	buildColumnBuildID            = "build_id"
	buildColumnName               = "name"
)

var buildJSONToColumns = map[string]string{
	"buildId":     buildColumnBuildID,
	"environment": "environment",
	"finishedOn":  "completed_on",
	"scheduledOn": "scheduled_on",
	"stage":       "stage",
	"startedOn":   "started_on",
	"statusId":    "status_id",
	"isInvalid":   "is_invalid",
}

=======
>>>>>>> 7cad157a
// Build holds data about the state of a build. Which parameters was used to
// start it, what status it holds, et.al.
type Build struct {
	BuildID             uint                `gorm:"primaryKey" json:"buildId"`
	StatusID            BuildStatus         `gorm:"not null" json:"statusId"`
	ProjectID           uint                `gorm:"not null;index:build_idx_project_id" json:"projectId"`
	Project             *Project            `gorm:"foreignKey:ProjectID;constraint:OnUpdate:CASCADE,OnDelete:CASCADE" json:"-"`
	ScheduledOn         null.Time           `gorm:"nullable;default:NULL" json:"scheduledOn" format:"date-time"`
	StartedOn           null.Time           `gorm:"nullable;default:NULL" json:"startedOn" format:"date-time"`
	CompletedOn         null.Time           `gorm:"nullable;default:NULL" json:"finishedOn" format:"date-time"`
	GitBranch           string              `gorm:"size:300;default:'';not null" json:"gitBranch"`
	Environment         null.String         `gorm:"nullable;size:40" json:"environment" swaggertype:"string"`
	Stage               string              `gorm:"size:40;default:'';not null" json:"stage"`
	Params              []BuildParam        `gorm:"foreignKey:BuildID;constraint:OnUpdate:CASCADE,OnDelete:CASCADE" json:"params"`
	IsInvalid           bool                `gorm:"not null;default:false" json:"isInvalid"`
	TestResultSummaries []TestResultSummary `gorm:"foreignKey:BuildID;constraint:OnUpdate:CASCADE,OnDelete:CASCADE" json:"testResultSummaries"`
	// TestResultListSummary is populated manually after fetching from the database.
	TestResultListSummary TestResultListSummary `gorm:"-" json:"testResultListSummary"`
	// Status is populated when marshalled via MarshalJSON
	Status string `gorm:"-" json:"status"`
}

// BuildParam holds the name and value of an input parameter fed into a build.
type BuildParam struct {
	BuildParamID uint   `gorm:"primaryKey" json:"-"`
	BuildID      uint   `gorm:"not null;index:buildparam_idx_build_id" json:"buildId"`
	Build        *Build `gorm:"foreignKey:BuildID;constraint:OnUpdate:CASCADE,OnDelete:CASCADE" json:"-"`
	Name         string `gorm:"not null" json:"name"`
	Value        string `gorm:"nullable" json:"value"`
}

// Log is a single logged line for a build.
type Log struct {
	LogID     uint      `gorm:"primaryKey" json:"logId"`
	BuildID   uint      `gorm:"not null;index:log_idx_build_id" json:"buildId"`
	Build     *Build    `gorm:"foreignKey:BuildID;constraint:OnUpdate:CASCADE,OnDelete:CASCADE" json:"-"`
	Message   string    `sql:"type:text" json:"message"`
	Timestamp time.Time `gorm:"not null" json:"timestamp" format:"date-time"`
}

// Param holds the definition of an input parameter for a project.
type Param struct {
	ParamID      int    `gorm:"primaryKey" json:"id"`
	Name         string `gorm:"not null" json:"name"`
	Type         string `gorm:"not null" json:"type"`
	Value        string `json:"value"`
	DefaultValue string `json:"defaultValue"`
}

// Artifact holds the binary data as well as metadata about that binary such as
// the file name and which build it belongs to.
type Artifact struct {
	ArtifactID uint   `gorm:"primaryKey" json:"artifactId"`
	BuildID    uint   `gorm:"not null;index:artifact_idx_build_id" json:"buildId"`
	Build      *Build `gorm:"foreignKey:BuildID;constraint:OnUpdate:CASCADE,OnDelete:CASCADE" json:"-"`
	Name       string `gorm:"not null" json:"name"`
	FileName   string `gorm:"nullable" json:"fileName"`
	Data       []byte `gorm:"nullable" json:"-"`
}

// TestResultSummary contains data about a single test result file.
type TestResultSummary struct {
	TestResultSummaryID uint      `gorm:"primaryKey" json:"testResultSummaryId"`
	FileName            string    `gorm:"nullable" json:"fileName"`
	ArtifactID          uint      `gorm:"not null;index:testresultsummary_idx_artifact_id" json:"artifactId"`
	Artifact            *Artifact `gorm:"foreignKey:ArtifactID;constraint:OnUpdate:CASCADE,OnDelete:SET NULL" json:"-"`
	BuildID             uint      `gorm:"not null;index:testresultsummary_idx_build_id" json:"buildId"`
	Build               *Build    `gorm:"foreignKey:BuildID;constraint:OnUpdate:CASCADE,OnDelete:CASCADE" json:"-"`
	Total               uint      `gorm:"not null" json:"total"`
	Failed              uint      `gorm:"not null" json:"failed"`
	Passed              uint      `gorm:"not null" json:"passed"`
	Skipped             uint      `gorm:"not null" json:"skipped"`
}

// TestResultStatus is an enum of different states a test result can be in.
type TestResultStatus string

const (
	// TestResultStatusSuccess means the test succeeded.
	TestResultStatusSuccess TestResultStatus = "Success"
	// TestResultStatusFailed means the test failed.
	TestResultStatusFailed TestResultStatus = "Failed"
	// TestResultStatusSkipped means the test was skipped.
	TestResultStatusSkipped TestResultStatus = "Skipped"
)

// TestResultDetail contains data about a single test in a test result file.
type TestResultDetail struct {
	TestResultDetailID uint             `gorm:"primaryKey" json:"testResultDetailId"`
	ArtifactID         uint             `gorm:"not null;index:testresultdetail_idx_artifact_id" json:"artifactId"`
	Artifact           *Artifact        `gorm:"foreignKey:ArtifactID;constraint:OnUpdate:CASCADE,OnDelete:SET NULL" json:"-"`
	BuildID            uint             `gorm:"not null;index:testresultdetail_idx_build_id" json:"buildId"`
	Build              *Build           `gorm:"foreignKey:BuildID;constraint:OnUpdate:CASCADE,OnDelete:CASCADE" json:"-"`
	Name               string           `gorm:"not null" json:"name"`
	Message            null.String      `gorm:"nullable" json:"message" swaggertype:"string"`
	StartedOn          null.Time        `gorm:"nullable;default:NULL;" json:"startedOn" format:"date-time"`
	CompletedOn        null.Time        `gorm:"nullable;default:NULL;" json:"completedOn" format:"date-time"`
	Status             TestResultStatus `gorm:"not null" enum:"Failed,Passed,Skipped" json:"status"`
}<|MERGE_RESOLUTION|>--- conflicted
+++ resolved
@@ -70,27 +70,6 @@
 	Token     Token    `gorm:"foreignKey:TokenID;constraint:OnUpdate:RESTRICT,OnDelete:RESTRICT" json:"-"`
 }
 
-<<<<<<< HEAD
-const (
-	buildAssocParams              = "Params"
-	buildAssocTestResultSummaries = "TestResultSummaries"
-	buildColumnBuildID            = "build_id"
-	buildColumnName               = "name"
-)
-
-var buildJSONToColumns = map[string]string{
-	"buildId":     buildColumnBuildID,
-	"environment": "environment",
-	"finishedOn":  "completed_on",
-	"scheduledOn": "scheduled_on",
-	"stage":       "stage",
-	"startedOn":   "started_on",
-	"statusId":    "status_id",
-	"isInvalid":   "is_invalid",
-}
-
-=======
->>>>>>> 7cad157a
 // Build holds data about the state of a build. Which parameters was used to
 // start it, what status it holds, et.al.
 type Build struct {
